--- conflicted
+++ resolved
@@ -562,20 +562,18 @@
 # Galaxy server after the job completes.
 #outputs_to_working_directory = False
 
-<<<<<<< HEAD
 # If your network filesystem's caching prevents the Galaxy server from seeing
 # the job's stdout and stderr files when it completes, you can retry reading
 # these files.  The job runner will retry the number of times specified below,
 # waiting 1 second between tries.  For NFS, you may want to try the -noac mount
 # option (Linux) or -actimeo=0 (Solaris).
 #retry_job_output_collection = 0
-=======
+
 # Clean up various bits of jobs left on the filesystem after completion.  These
 # bits include the job working directory, external metadata temporary files,
 # and DRM stdout and stderr files (if using a DRM).  Possible values are:
 # always, onsuccess, never
 #cleanup_job = always
->>>>>>> 6f5fa082
 
 # Number of concurrent jobs to run (local job runner)
 #local_job_queue_workers = 5
