define([
    "mvc/base-mvc",
    "utils/localization"
], function( baseMVC, _l ){
'use strict';

var logNamespace = 'user';
//==============================================================================
/** @class View to display a user's disk/storage usage
 *      either as a progress bar representing the percentage of a quota used
 *      or a simple text element displaying the human readable size used.
 *  @name UserQuotaMeter
 *  @augments Backbone.View
 */
var UserQuotaMeter = Backbone.View.extend( baseMVC.LoggableMixin ).extend(
/** @lends UserQuotaMeter.prototype */{
    _logNamespace : logNamespace,

    /** Defaults for optional settings passed to initialize */
    options : {
        warnAtPercent   : 85,
        errorAtPercent  : 100
    },

    /** Set up, accept options, and bind events */
    initialize : function( options ){
        this.log( this + '.initialize:', options );
        _.extend( this.options, options );

        //this.bind( 'all', function( event, data ){ this.log( this + ' event:', event, data ); }, this );
        this.listenTo( this.model, 'change:quota_percent change:total_disk_usage', this.render );
    },

    /** Re-load user model data from the api */
    update : function( options ){
        this.log( this + ' updating user data...', options );
        this.model.loadFromApi( this.model.get( 'id' ), options );
        return this;
    },

    /** Is the user over their quota (if there is one)?
     * @returns {Boolean} true if over quota, false if no quota or under quota
     */
    isOverQuota : function(){
        return ( this.model.get( 'quota_percent' ) !== null
              && this.model.get( 'quota_percent' ) >= this.options.errorAtPercent );
    },

    /** Render the meter when they have an applicable quota. Will render as a progress bar
     *      with their percentage of that quota in text over the bar.
     *  @fires quota:over when user is over quota (>= this.errorAtPercent)
     *  @fires quota:under when user is under quota
     *  @fires quota:under:approaching when user is >= this.warnAtPercent of their quota
     *  @fires quota:under:ok when user is below this.warnAtPercent
     *  @returns {jQuery} the rendered meter
     */
    _render_quota : function(){
        var modelJson = this.model.toJSON(),
            //prevPercent = this.model.previous( 'quota_percent' ),
            percent = modelJson.quota_percent,
            //meter = $( UserQuotaMeter.templates.quota( modelJson ) );
            $meter = $( this._templateQuotaMeter( modelJson ) ),
            $bar = $meter.find( '.progress-bar' );
        //this.log( this + '.rendering quota, percent:', percent, 'meter:', meter );

        // OVER QUOTA: color the quota bar and show the quota error message
        if( this.isOverQuota() ){
            //this.log( '\t over quota' );
            $bar.attr( 'class', 'progress-bar progress-bar-danger' );
            $meter.find( '.quota-meter-text' ).css( 'color', 'white' );
            //TODO: only trigger event if state has changed
            this.trigger( 'quota:over', modelJson );

        // APPROACHING QUOTA: color the quota bar
        } else if( percent >= this.options.warnAtPercent ){
            //this.log( '\t approaching quota' );
            $bar.attr( 'class', 'progress-bar progress-bar-warning' );
            //TODO: only trigger event if state has changed
            this.trigger( 'quota:under quota:under:approaching', modelJson );

        // otherwise, hide/don't use the msg box
        } else {
            $bar.attr( 'class', 'progress-bar progress-bar-success' );
            //TODO: only trigger event if state has changed
            this.trigger( 'quota:under quota:under:ok', modelJson );
        }
        return $meter;
    },

    /** Render the meter when the user has NO applicable quota. Will render as text
     *      showing the human readable sum storage their data is using.
     *  @returns {jQuery} the rendered text
     */
    _render_usage : function(){
        //var usage = $( UserQuotaMeter.templates.usage( this.model.toJSON() ) );
        var usage = $( this._templateUsage( this.model.toJSON() ) );
        this.log( this + '.rendering usage:', usage );
        return usage;
    },

    /** Render either the quota percentage meter or the human readable disk usage
     *      depending on whether the user model has quota info (quota_percent === null -> no quota)
     *  @returns {Object} this UserQuotaMeter
     */
    render : function(){
        //this.log( this + '.rendering' );
        var meterHtml = null;

        // no quota on server ('quota_percent' === null (can be valid at 0)), show usage instead
        this.log( this + '.model.quota_percent:', this.model.get( 'quota_percent' ) );
        if( ( this.model.get( 'quota_percent' ) === null )
        ||  ( this.model.get( 'quota_percent' ) === undefined ) ){
            meterHtml = this._render_usage();

        // otherwise, render percent of quota (and warning, error)
        } else {
            meterHtml = this._render_quota();
            //TODO: add the original text for unregistered quotas
            //tooltip = "Your disk quota is %s.  You can increase your quota by registering a Galaxy account."
        }

        this.$el.html( meterHtml );
        this.$el.find( '.quota-meter-text' ).tooltip();
        return this;
    },

    _templateQuotaMeter : function( data ){
        return [
            '<div id="quota-meter" class="quota-meter progress">',
                '<div class="progress-bar" style="width: ', data.quota_percent, '%"></div>',
<<<<<<< HEAD
                '<div class="quota-meter-text" data-placement="left" data-original-title="Logging out will force recalculation of this value." style="top: 6px"',
                    (( data.nice_total_disk_usage )?( ' title="Using ' + data.nice_total_disk_usage + '">' ):( '>' )),
=======
                '<div class="quota-meter-text" data-placement="left" style="top: 6px"',
                    (( data.nice_total_disk_usage )?( ' title="Using ' + data.nice_total_disk_usage + '.  This value is recalculated when you log out.">' ):( '>' )),
>>>>>>> c82530fd
                    _l( 'Using' ), ' ', data.quota_percent, '%',
                '</div>',
            '</div>'
        ].join( '' );
    },

    _templateUsage : function( data ){
        return [
            '<div id="quota-meter" class="quota-meter" style="background-color: transparent">',
<<<<<<< HEAD
                '<div class="quota-meter-text" data-placement="left" data-original-title="Logging out will force recalculation of this value." style="top: 6px; color: white">',
=======
                '<div class="quota-meter-text" data-placement="left" data-original-title="This value is recalculated when you log out." style="top: 6px; color: white">',
>>>>>>> c82530fd
                    (( data.nice_total_disk_usage )?( _l( 'Using ' ) + data.nice_total_disk_usage ):( '' )),
                '</div>',
            '</div>'
        ].join( '' );
    },

    toString : function(){
        return 'UserQuotaMeter(' + this.model + ')';
    }
});


//==============================================================================
return {
    UserQuotaMeter : UserQuotaMeter
};});<|MERGE_RESOLUTION|>--- conflicted
+++ resolved
@@ -128,13 +128,8 @@
         return [
             '<div id="quota-meter" class="quota-meter progress">',
                 '<div class="progress-bar" style="width: ', data.quota_percent, '%"></div>',
-<<<<<<< HEAD
-                '<div class="quota-meter-text" data-placement="left" data-original-title="Logging out will force recalculation of this value." style="top: 6px"',
-                    (( data.nice_total_disk_usage )?( ' title="Using ' + data.nice_total_disk_usage + '">' ):( '>' )),
-=======
                 '<div class="quota-meter-text" data-placement="left" style="top: 6px"',
                     (( data.nice_total_disk_usage )?( ' title="Using ' + data.nice_total_disk_usage + '.  This value is recalculated when you log out.">' ):( '>' )),
->>>>>>> c82530fd
                     _l( 'Using' ), ' ', data.quota_percent, '%',
                 '</div>',
             '</div>'
@@ -144,11 +139,7 @@
     _templateUsage : function( data ){
         return [
             '<div id="quota-meter" class="quota-meter" style="background-color: transparent">',
-<<<<<<< HEAD
-                '<div class="quota-meter-text" data-placement="left" data-original-title="Logging out will force recalculation of this value." style="top: 6px; color: white">',
-=======
                 '<div class="quota-meter-text" data-placement="left" data-original-title="This value is recalculated when you log out." style="top: 6px; color: white">',
->>>>>>> c82530fd
                     (( data.nice_total_disk_usage )?( _l( 'Using ' ) + data.nice_total_disk_usage ):( '' )),
                 '</div>',
             '</div>'
