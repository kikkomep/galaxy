import logging

from galaxy import eggs
eggs.require('SQLAlchemy')
from sqlalchemy import and_

from galaxy.web.framework.helpers import grids
from galaxy.web.framework.helpers import time_ago
from galaxy.webapps.tool_shed import model
from tool_shed.grids.repository_grids import CategoryGrid
from tool_shed.grids.repository_grids import RepositoryGrid
<<<<<<< HEAD

from mercurial import commands
from mercurial import hg
from mercurial import ui
=======
from tool_shed.util import hg_util
>>>>>>> c7394bd0

log = logging.getLogger( __name__ )


class UserGrid( grids.Grid ):

    class UserLoginColumn( grids.TextColumn ):

        def get_value( self, trans, grid, user ):
            return user.email

    class UserNameColumn( grids.TextColumn ):

        def get_value( self, trans, grid, user ):
            if user.username:
                return user.username
            return 'not set'

    class GroupsColumn( grids.GridColumn ):

        def get_value( self, trans, grid, user ):
            if user.groups:
                return len( user.groups )
            return 0

    class RolesColumn( grids.GridColumn ):

        def get_value( self, trans, grid, user ):
            if user.roles:
                return len( user.roles )
            return 0

    class ExternalColumn( grids.GridColumn ):

        def get_value( self, trans, grid, user ):
            if user.external:
                return 'yes'
            return 'no'

    class LastLoginColumn( grids.GridColumn ):

        def get_value( self, trans, grid, user ):
            if user.galaxy_sessions:
                return self.format( user.galaxy_sessions[ 0 ].update_time )
            return 'never'

    class StatusColumn( grids.GridColumn ):

        def get_value( self, trans, grid, user ):
            if user.purged:
                return "purged"
            elif user.deleted:
                return "deleted"
            return ""

    class EmailColumn( grids.GridColumn ):

        def filter( self, trans, user, query, column_filter ):
            if column_filter == 'All':
                return query
            return query.filter( and_( model.Tool.table.c.user_id == model.User.table.c.id,
                                       model.User.table.c.email == column_filter ) )

    title = "Users"
    model_class = model.User
    template = '/admin/user/grid.mako'
    default_sort_key = "email"
    columns = [
        UserLoginColumn( "Email",
                         key="email",
                         link=( lambda item: dict( operation="information", id=item.id ) ),
                         attach_popup=True,
                         filterable="advanced" ),
        UserNameColumn( "User Name",
                        key="username",
                        attach_popup=False,
                        filterable="advanced" ),
        GroupsColumn( "Groups", attach_popup=False ),
        RolesColumn( "Roles", attach_popup=False ),
        ExternalColumn( "External", attach_popup=False ),
        LastLoginColumn( "Last Login", format=time_ago ),
        StatusColumn( "Status", attach_popup=False ),
        # Columns that are valid for filtering but are not visible.
        EmailColumn( "Email",
                     key="email",
                     visible=False )
    ]
    columns.append( grids.MulticolFilterColumn( "Search",
                                                cols_to_filter=[ columns[0], columns[1] ],
                                                key="free-text-search",
                                                visible=False,
                                                filterable="standard" ) )
    global_actions = [
        grids.GridAction( "Create new user",
                          dict( controller='admin', action='users', operation='create' ) )
    ]
    operations = [
        grids.GridOperation( "Manage Roles and Groups",
                             condition=( lambda item: not item.deleted ),
                             allow_multiple=False,
                             url_args=dict( action="manage_roles_and_groups_for_user" ) ),
        grids.GridOperation( "Reset Password",
                             condition=( lambda item: not item.deleted ),
                             allow_multiple=True,
                             allow_popup=False,
                             url_args=dict( action="reset_user_password" ) )
    ]
    standard_filters = [
        grids.GridColumnFilter( "Active", args=dict( deleted=False ) ),
        grids.GridColumnFilter( "Deleted", args=dict( deleted=True, purged=False ) ),
        grids.GridColumnFilter( "Purged", args=dict( purged=True ) ),
        grids.GridColumnFilter( "All", args=dict( deleted='All' ) )
    ]

    use_paging = False

    def get_current_item( self, trans, **kwargs ):
        return trans.user


class RoleGrid( grids.Grid ):

    class NameColumn( grids.TextColumn ):

        def get_value( self, trans, grid, role ):
            return str( role.name )

    class DescriptionColumn( grids.TextColumn ):

        def get_value( self, trans, grid, role ):
            if role.description:
                return str( role.description )
            return ''

    class TypeColumn( grids.TextColumn ):
        def get_value( self, trans, grid, role ):
            return str( role.type )

    class StatusColumn( grids.GridColumn ):

        def get_value( self, trans, grid, role ):
            if role.deleted:
                return "deleted"
            return ""

    class GroupsColumn( grids.GridColumn ):

        def get_value( self, trans, grid, role ):
            if role.groups:
                return len( role.groups )
            return 0

    class RepositoriesColumn( grids.GridColumn ):

        def get_value( self, trans, grid, role ):
            if role.repositories:
                return len( role.repositories )
            return 0

    class UsersColumn( grids.GridColumn ):

        def get_value( self, trans, grid, role ):
            if role.users:
                return len( role.users )
            return 0

    title = "Roles"
    model_class = model.Role
    template = '/admin/dataset_security/role/grid.mako'
    default_sort_key = "name"
    columns = [
        NameColumn( "Name",
                    key="name",
                    link=( lambda item: dict( operation="Manage role associations", id=item.id ) ),
                    attach_popup=True,
                    filterable="advanced" ),
        DescriptionColumn( "Description",
                           key='description',
                           attach_popup=False,
                           filterable="advanced" ),
        GroupsColumn( "Groups", attach_popup=False ),
        RepositoriesColumn( "Repositories", attach_popup=False ),
        UsersColumn( "Users", attach_popup=False ),
        # Columns that are valid for filtering but are not visible.
        grids.DeletedColumn( "Deleted",
                             key="deleted",
                             visible=False,
                             filterable="advanced" )
    ]
    columns.append( grids.MulticolFilterColumn( "Search",
                                                cols_to_filter=[ columns[0] ],
                                                key="free-text-search",
                                                visible=False,
                                                filterable="standard" ) )
    global_actions = [
        grids.GridAction( "Add new role",
                          dict( controller='admin', action='roles', operation='create' ) )
    ]
    # Repository admin roles currently do not have any operations since they are managed automatically based
    # on other events.  For example, if a repository is renamed, its associated admin role is automatically
    # renamed accordingly and if a repository is deleted its associated admin role is automatically deleted.
    operations = [ grids.GridOperation( "Rename",
                                        condition=( lambda item: not item.deleted and not item.is_repository_admin_role ),
                                        allow_multiple=False,
                                        url_args=dict( action="rename_role" ) ),
                   grids.GridOperation( "Delete",
                                        condition=( lambda item: not item.deleted and not item.is_repository_admin_role ),
                                        allow_multiple=True,
                                        url_args=dict( action="mark_role_deleted" ) ),
                   grids.GridOperation( "Undelete",
                                        condition=( lambda item: item.deleted and not item.is_repository_admin_role ),
                                        allow_multiple=True,
                                        url_args=dict( action="undelete_role" ) ),
                   grids.GridOperation( "Purge",
                                        condition=( lambda item: item.deleted and not item.is_repository_admin_role ),
                                        allow_multiple=True,
                                        url_args=dict( action="purge_role" ) ) ]
    standard_filters = [
        grids.GridColumnFilter( "Active", args=dict( deleted=False ) ),
        grids.GridColumnFilter( "Deleted", args=dict( deleted=True ) ),
        grids.GridColumnFilter( "All", args=dict( deleted='All' ) )
    ]

    use_paging = False

    def apply_query_filter( self, trans, query, **kwd ):
        return query.filter( model.Role.type != model.Role.types.PRIVATE )


class GroupGrid( grids.Grid ):

    class NameColumn( grids.TextColumn ):

        def get_value( self, trans, grid, group ):
            return str( group.name )

    class StatusColumn( grids.GridColumn ):

        def get_value( self, trans, grid, group ):
            if group.deleted:
                return "deleted"
            return ""

    class RolesColumn( grids.GridColumn ):

        def get_value( self, trans, grid, group ):
            if group.roles:
                return len( group.roles )
            return 0

    class UsersColumn( grids.GridColumn ):

        def get_value( self, trans, grid, group ):
            if group.members:
                return len( group.members )
            return 0

    title = "Groups"
    model_class = model.Group
    template = '/admin/dataset_security/group/grid.mako'
    default_sort_key = "name"
    columns = [
        NameColumn( "Name",
                    key="name",
                    link=( lambda item: dict( operation="Manage users and roles", id=item.id ) ),
                    attach_popup=True ),
        UsersColumn( "Users", attach_popup=False ),
        RolesColumn( "Roles", attach_popup=False ),
        StatusColumn( "Status", attach_popup=False ),
        # Columns that are valid for filtering but are not visible.
        grids.DeletedColumn( "Deleted",
                             key="deleted",
                             visible=False,
                             filterable="advanced" )
    ]
    columns.append( grids.MulticolFilterColumn( "Search",
                                                cols_to_filter=[ columns[0] ],
                                                key="free-text-search",
                                                visible=False,
                                                filterable="standard" ) )
    global_actions = [
        grids.GridAction( "Add new group",
                          dict( controller='admin', action='groups', operation='create' ) )
    ]
    operations = [ grids.GridOperation( "Rename",
                                        condition=( lambda item: not item.deleted ),
                                        allow_multiple=False,
                                        url_args=dict( action="rename_group" ) ),
                   grids.GridOperation( "Delete",
                                        condition=( lambda item: not item.deleted ),
                                        allow_multiple=True,
                                        url_args=dict( action="mark_group_deleted" ) ),
                   grids.GridOperation( "Undelete",
                                        condition=( lambda item: item.deleted ),
                                        allow_multiple=True,
                                        url_args=dict( action="undelete_group" ) ),
                   grids.GridOperation( "Purge",
                                        condition=( lambda item: item.deleted ),
                                        allow_multiple=True,
                                        url_args=dict( action="purge_group" ) ) ]
    standard_filters = [
        grids.GridColumnFilter( "Active", args=dict( deleted=False ) ),
        grids.GridColumnFilter( "Deleted", args=dict( deleted=True ) ),
        grids.GridColumnFilter( "All", args=dict( deleted='All' ) )
    ]

    use_paging = False


class ManageCategoryGrid( CategoryGrid ):
    columns = [ col for col in CategoryGrid.columns ]
    # Override the NameColumn to include an Edit link
    columns[ 0 ] = CategoryGrid.NameColumn( "Name",
                                            key="Category.name",
                                            link=( lambda item: dict( operation="Edit", id=item.id ) ),
                                            model_class=model.Category,
                                            attach_popup=False )
    global_actions = [
        grids.GridAction( "Add new category",
                          dict( controller='admin', action='manage_categories', operation='create' ) )
    ]


class AdminRepositoryGrid( RepositoryGrid ):

    class DeletedColumn( grids.BooleanColumn ):

        def get_value( self, trans, grid, repository ):
            if repository.deleted:
                return 'yes'
            return ''

    columns = [ RepositoryGrid.NameColumn( "Name",
                                           key="name",
                                           link=( lambda item: dict( operation="view_or_manage_repository", id=item.id ) ),
                                           attach_popup=True ),
                RepositoryGrid.HeadsColumn( "Heads" ),
                RepositoryGrid.UserColumn( "Owner",
                                           model_class=model.User,
                                           link=( lambda item: dict( operation="repositories_by_user", id=item.id ) ),
                                           attach_popup=False,
                                           key="User.username" ),
                RepositoryGrid.DeprecatedColumn( "Deprecated", key="deprecated", attach_popup=False ),
                # Columns that are valid for filtering but are not visible.
                DeletedColumn( "Deleted", key="deleted", attach_popup=False ) ]
    columns.append( grids.MulticolFilterColumn( "Search repository name",
                                                cols_to_filter=[ columns[0] ],
                                                key="free-text-search",
                                                visible=False,
                                                filterable="standard" ) )
    operations = [ operation for operation in RepositoryGrid.operations ]
    operations.append( grids.GridOperation( "Delete",
                                            allow_multiple=False,
                                            condition=( lambda item: not item.deleted ),
                                            async_compatible=False ) )
    operations.append( grids.GridOperation( "Undelete",
                                            allow_multiple=False,
                                            condition=( lambda item: item.deleted ),
                                            async_compatible=False ) )
    standard_filters = []
    default_filter = {}

    def build_initial_query( self, trans, **kwd ):
        return trans.sa_session.query( model.Repository ) \
                               .join( model.User.table )


class RepositoryMetadataGrid( grids.Grid ):

    class IdColumn( grids.IntegerColumn ):

        def get_value( self, trans, grid, repository_metadata ):
            return repository_metadata.id

    class NameColumn( grids.TextColumn ):

        def get_value( self, trans, grid, repository_metadata ):
            return repository_metadata.repository.name

    class OwnerColumn( grids.TextColumn ):

        def get_value( self, trans, grid, repository_metadata ):
            return repository_metadata.repository.user.username

    class RevisionColumn( grids.TextColumn ):

        def get_value( self, trans, grid, repository_metadata ):
            repository = repository_metadata.repository
            return hg_util.get_revision_label( trans.app,
                                               repository,
                                               repository_metadata.changeset_revision,
                                               include_date=True,
                                               include_hash=True )

    class ToolsColumn( grids.TextColumn ):

        def get_value( self, trans, grid, repository_metadata ):
            tools_str = '0'
            if repository_metadata:
                metadata = repository_metadata.metadata
                if metadata:
                    if 'tools' in metadata:
                        # We used to display the following, but grid was too cluttered.
                        # for tool_metadata_dict in metadata[ 'tools' ]:
                        #    tools_str += '%s <b>%s</b><br/>' % ( tool_metadata_dict[ 'id' ], tool_metadata_dict[ 'version' ] )
                        return '%d' % len( metadata[ 'tools' ] )
            return tools_str

    class DatatypesColumn( grids.TextColumn ):

        def get_value( self, trans, grid, repository_metadata ):
            datatypes_str = '0'
            if repository_metadata:
                metadata = repository_metadata.metadata
                if metadata:
                    if 'datatypes' in metadata:
                        # We used to display the following, but grid was too cluttered.
                        # for datatype_metadata_dict in metadata[ 'datatypes' ]:
                        #    datatypes_str += '%s<br/>' % datatype_metadata_dict[ 'extension' ]
                        return '%d' % len( metadata[ 'datatypes' ] )
            return datatypes_str

    class WorkflowsColumn( grids.TextColumn ):

        def get_value( self, trans, grid, repository_metadata ):
            workflows_str = '0'
            if repository_metadata:
                metadata = repository_metadata.metadata
                if metadata:
                    if 'workflows' in metadata:
                        # We used to display the following, but grid was too cluttered.
                        # workflows_str += '<b>Workflows:</b><br/>'
                        # metadata[ 'workflows' ] is a list of tuples where each contained tuple is
                        # [ <relative path to the .ga file in the repository>, <exported workflow dict> ]
                        # workflow_tups = metadata[ 'workflows' ]
                        # workflow_metadata_dicts = [ workflow_tup[1] for workflow_tup in workflow_tups ]
                        # for workflow_metadata_dict in workflow_metadata_dicts:
                        #    workflows_str += '%s<br/>' % workflow_metadata_dict[ 'name' ]
                        return '%d' % len( metadata[ 'workflows' ] )
            return workflows_str

    class DeletedColumn( grids.BooleanColumn ):

        def get_value( self, trans, grid, repository_metadata ):
            if repository_metadata.repository.deleted:
                return 'yes'
            return ''

    class DeprecatedColumn( grids.BooleanColumn ):

        def get_value( self, trans, grid, repository_metadata ):
            if repository_metadata.repository.deprecated:
                return 'yes'
            return ''

    class MaliciousColumn( grids.BooleanColumn ):

        def get_value( self, trans, grid, repository_metadata ):
            if repository_metadata.malicious:
                return 'yes'
            return ''

    # Grid definition
    title = "Repository Metadata"
    model_class = model.RepositoryMetadata
    template = '/webapps/tool_shed/repository/grid.mako'
    default_sort_key = "name"
    use_hide_message = False
    columns = [
        IdColumn( "Id",
                  visible=False,
                  attach_popup=False ),
        NameColumn( "Name",
                    key="name",
                    model_class=model.Repository,
                    link=( lambda item: dict( operation="view_or_manage_repository_revision", id=item.id ) ),
                    attach_popup=True ),
        OwnerColumn( "Owner", attach_popup=False ),
        RevisionColumn( "Revision", attach_popup=False ),
        ToolsColumn( "Tools", attach_popup=False ),
        DatatypesColumn( "Datatypes", attach_popup=False ),
        WorkflowsColumn( "Workflows", attach_popup=False ),
        DeletedColumn( "Deleted", attach_popup=False ),
        DeprecatedColumn( "Deprecated", attach_popup=False ),
        MaliciousColumn( "Malicious", attach_popup=False )
    ]
    columns.append( grids.MulticolFilterColumn( "Search repository name",
                                                cols_to_filter=[ columns[1] ],
                                                key="free-text-search",
                                                visible=False,
                                                filterable="standard" ) )
    operations = [ grids.GridOperation( "Delete",
                                        allow_multiple=False,
                                        allow_popup=True,
                                        async_compatible=False,
                                        confirm="Repository metadata records cannot be recovered after they are deleted. Click OK to delete the selected items." ) ]
    standard_filters = []
    default_filter = {}
    use_paging = False

    def build_initial_query( self, trans, **kwd ):
        return trans.sa_session.query( model.RepositoryMetadata ) \
                               .join( model.Repository.table )<|MERGE_RESOLUTION|>--- conflicted
+++ resolved
@@ -1,7 +1,5 @@
 import logging
 
-from galaxy import eggs
-eggs.require('SQLAlchemy')
 from sqlalchemy import and_
 
 from galaxy.web.framework.helpers import grids
@@ -9,14 +7,7 @@
 from galaxy.webapps.tool_shed import model
 from tool_shed.grids.repository_grids import CategoryGrid
 from tool_shed.grids.repository_grids import RepositoryGrid
-<<<<<<< HEAD
-
-from mercurial import commands
-from mercurial import hg
-from mercurial import ui
-=======
 from tool_shed.util import hg_util
->>>>>>> c7394bd0
 
 log = logging.getLogger( __name__ )
 
