"""
Contains the main interface in the Universe class
"""
import logging, os, sets, string, shutil, urllib, re, socket
from cgi import escape, FieldStorage
from galaxy import util, datatypes, jobs, web, util
from galaxy.web.base.controller import *
from galaxy.model.orm import *

log = logging.getLogger( __name__ )

class RootController( BaseController ):
    
    @web.expose
    def default(self, trans, target1=None, target2=None, **kwd):
        return 'This link may not be followed from within Galaxy.'
    
    @web.expose
    def index(self, trans, id=None, tool_id=None, mode=None, m_c=None, m_a=None, **kwd):
        return trans.fill_template( "root/index.mako",
                                    tool_id=tool_id,
                                    m_c=m_c, m_a=m_a )
        
    ## ---- Tool related -----------------------------------------------------
    
    @web.expose
    def tool_menu( self, trans ):
        return trans.fill_template('/root/tool_menu.mako', toolbox=self.get_toolbox() )

    @web.expose
    def tool_help( self, trans, id ):
        """Return help page for tool identified by 'id' if available"""
        toolbox = self.get_toolbox()
        tool = toolbox.tools_by_id.get(id, '')
        yield "<html><body>"
        if not tool:
            yield "Unknown tool id '%d'" % id
        elif tool.help:
            yield tool.help
        else:
            yield "No additional help available for tool '%s'" % tool.name
        yield "</body></html>"

    ## ---- Root history display ---------------------------------------------

    @web.expose
    def history( self, trans, as_xml=False, show_deleted=False ):
        """
        Display the current history, creating a new history if neccesary.
        
        NOTE: No longer accepts "id" or "template" options for security reasons.
        """
        history = trans.get_history()
        if as_xml:
            trans.response.set_content_type('text/xml')
            return trans.fill_template_mako( "root/history_as_xml.mako", history=history )
        else:
            template = "root/history.mako"
            return trans.fill_template( "root/history.mako", history = history, show_deleted = util.string_as_bool( show_deleted ) )

    @web.expose
    def dataset_state ( self, trans, id=None, stamp=None ):
        if id is not None:
            try: 
                data = self.app.model.HistoryDatasetAssociation.get( id )
            except: 
                return trans.show_error_message( "Unable to check dataset %s." %str( id ) )
            trans.response.headers['X-Dataset-State'] = data.state
            trans.response.headers['Pragma'] = 'no-cache'
            trans.response.headers['Expires'] = '0'
            return data.state
        else:
            return trans.show_error_message( "Must specify a dataset id.")

    @web.expose
    def dataset_code( self, trans, id=None, hid=None, stamp=None ):
        if id is not None:
            try: 
                data = self.app.model.HistoryDatasetAssociation.get( id )
            except: 
                return trans.show_error_message( "Unable to check dataset %s." %str( id ) )
            trans.response.headers['Pragma'] = 'no-cache'
            trans.response.headers['Expires'] = '0'
            return trans.fill_template("root/history_item.mako", data=data, hid=hid)
        else:
            return trans.show_error_message( "Must specify a dataset id.")

    @web.json
    def history_item_updates( self, trans, ids=None, states=None ):
        # Avoid caching
        trans.response.headers['Pragma'] = 'no-cache'
        trans.response.headers['Expires'] = '0'
        # Create new HTML for any that have changed
        rval = {}
        if ids is not None and states is not None:
            ids = map( int, ids.split( "," ) )
            states = states.split( "," )
            for id, state in zip( ids, states ):
                data = self.app.model.HistoryDatasetAssociation.get( id )
                if data.state != state:
                    rval[id] = {
                        "state": data.state,
                        "html": trans.fill_template( "root/history_item.mako", data=data, hid=data.hid )
                    }
        return rval

    ## ---- Dataset display / editing ----------------------------------------

    @web.expose
    def display( self, trans, id=None, hid=None, tofile=None, toext=".txt", **kwd ):
        """
        Returns data directly into the browser. 
        Sets the mime-type according to the extension
        """
        if trans.app.memory_usage:
            # Keep track of memory usage
            m0 = self.app.memory_usage.memory()
        if hid is not None:
            try:
                hid = int( hid )
            except:
                return "hid '%s' is invalid" %str( hid )
            history = trans.get_history()
            for dataset in history.datasets:
                if dataset.hid == hid:
                    data = dataset
                    break
            else:
                raise Exception( "No dataset with hid '%d'" % hid )
        else:
            try:
                data = self.app.model.HistoryDatasetAssociation.get( id )
            except:
                return "Dataset id '%s' is invalid" %str( id )
        if data:
<<<<<<< HEAD
            if trans.app.security_agent.allow_action( trans.user, data.permitted_actions.DATASET_ACCESS, dataset = data ):
                mime = trans.app.datatypes_registry.get_mimetype_by_extension( data.extension.lower() )
                trans.response.set_content_type(mime)
                if tofile:
                    fStat = os.stat(data.file_name)
                    trans.response.headers['Content-Length'] = int(fStat.st_size)
                    if toext[0:1] != ".":
                        toext = "." + toext
                    valid_chars = '.,^_-()[]0123456789abcdefghijklmnopqrstuvwxyzABCDEFGHIJKLMNOPQRSTUVWXYZ'
                    fname = data.name
                    fname = ''.join(c in valid_chars and c or '_' for c in fname)[0:150]
                    trans.response.headers["Content-Disposition"] = "attachment; filename=GalaxyHistoryItem-%s-[%s]%s" % (data.hid, fname, toext)
                trans.log_event( "Display dataset id: %s" % str(id) )
                try:
                    return open( data.file_name )
                except: 
                    return "This dataset contains no content"
            else:
                return "You are not privileged to view this dataset."
=======
            mime = trans.app.datatypes_registry.get_mimetype_by_extension( data.extension.lower() )
            trans.response.set_content_type(mime)
            if tofile:
                fStat = os.stat(data.file_name)
                trans.response.headers['Content-Length'] = int(fStat.st_size)
                if toext[0:1] != ".":
                    toext = "." + toext
                valid_chars = '.,^_-()[]0123456789abcdefghijklmnopqrstuvwxyzABCDEFGHIJKLMNOPQRSTUVWXYZ'
                fname = data.name
                fname = ''.join(c in valid_chars and c or '_' for c in fname)[0:150]
                trans.response.headers["Content-Disposition"] = "attachment; filename=GalaxyHistoryItem-%s-[%s]%s" % (data.hid, fname, toext)
            trans.log_event( "Display dataset id: %s" % str(id) )
            if self.app.memory_usage:
                m1 = trans.app.memory_usage.memory( m0, pretty=True )
                log.info( "End of root/display, memory used increased by %s"  % m1 )
            try:
                return open( data.file_name )
            except: 
                return "This dataset contains no content"
>>>>>>> 1f7cb946
        else:
            return "No dataset with id '%s'" % str( id )

    @web.expose
    def display_child(self, trans, parent_id=None, designation=None, tofile=None, toext=".txt"):
        """
        Returns child data directly into the browser, based upon parent_id and designation.
        """
        try:
            data = self.app.model.HistoryDatasetAssociation.get( parent_id )
            if data:
                child = data.get_child_by_designation( designation )
                if child:
                    if trans.app.security_agent.allow_action( trans.user, child.permitted_actions.DATASET_ACCESS, dataset = child ):
                        return self.display( trans, id=child.id, tofile=tofile, toext=toext )
                    else:
                        return "You are not privileged to access this dataset."
        except Exception:
            pass
        return "A child named %s could not be found for data %s" % ( designation, parent_id )

    @web.expose
    def display_as( self, trans, id=None, display_app=None, **kwd ):
        """Returns a file in a format that can successfully be displayed in display_app"""
        data = self.app.model.HistoryDatasetAssociation.get( id )
        if data:
            if trans.app.security_agent.allow_action( trans.user, data.permitted_actions.DATASET_ACCESS, dataset = data ):
                trans.response.set_content_type( data.get_mime() )
                trans.log_event( "Formatted dataset id %s for display at %s" % ( str( id ), display_app ) )
                return data.as_display_type( display_app, **kwd )
            else:
                return "You are not privileged to access this dataset."
        else:
            return "No data with id=%d" % id

    @web.expose
    def peek(self, trans, id=None):
        """Returns a 'peek' at the data"""
        data = self.app.model.HistoryDatasetAssociation.get( id )
        if data:
            yield "<html><body><pre>"
            yield data.peek
            yield "</pre></body></html>"
        else:
            yield "No data with id=%d" % id

    @web.expose
    def edit(self, trans, id=None, hid=None, lid=None, **kwd):
        """Returns data directly into the browser. Sets the mime-type according to the extension"""
        if hid is not None:
            history = trans.get_history()
            # TODO: hid handling
            data = history.datasets[ int( hid ) - 1 ]
        elif lid is not None:
            data = self.app.model.LibraryFolderDatasetAssociation.get( lid )
        elif id is not None: 
            data = self.app.model.HistoryDatasetAssociation.get( id )
        else:
            trans.log_event( "Problem loading dataset id %s with history id %s and library id %s." % ( str( id ), str( hid ), str( lid ) ) )
            return trans.show_error_message( "Problem loading dataset." )
        if data is None:
            trans.log_event( "Problem retrieving dataset id %s with history id %s and library id %s." % ( str( id ), str( hid ), str( lid ) ) )
            return trans.show_error_message( "Problem retrieving dataset." )
        if id is not None and data.history.user is not None and data.history.user != trans.user:
            return trans.show_error_message( "This instance of a dataset (%s) in a history does not belong to you." % ( data.id ) )
        if trans.app.security_agent.allow_action( trans.user, data.permitted_actions.DATASET_ACCESS, dataset = data ):
            p = util.Params(kwd, safe=False)
            
            can_edit_metadata = lid is None or trans.app.security_agent.allow_action( trans.user, data.permitted_actions.DATASET_EDIT_METADATA, dataset = data )
            if p.change:
                # The user clicked the Save button on the 'Change data type' form
                if not can_edit_metadata:
                    return trans.show_error_message( "You are not authorized to change this dataset's metadata." )
                trans.app.datatypes_registry.change_datatype( data, p.datatype )
                trans.app.model.flush()
            elif p.save:
                # The user clicked the Save button on the 'Edit Attributes' form
                if not can_edit_metadata:
                    return trans.show_error_message( "You are not authorized to change this dataset's metadata." )
                data.name  = p.name
                data.info  = p.info
                
                # The following for loop will save all metadata_spec items
                for name, spec in data.datatype.metadata_spec.items():
                    if spec.get("readonly"):
                        continue
                    optional = p.get("is_"+name, None)
                    if optional and optional == 'true':
                        # optional element... == 'true' actually means it is NOT checked (and therefore ommitted)
                        setattr(data.metadata, name, None)
                    else:
                        setattr( data.metadata, name, spec.unwrap( p.get (name, None) ) )

                data.datatype.after_edit( data )
                trans.app.model.flush()
                return trans.show_ok_message( "Attributes updated", refresh_frames=['history'] )
            elif p.detect:
                # The user clicked the Auto-detect button on the 'Edit Attributes' form
                if not can_edit_metadata:
                    return trans.show_error_message( "You are not authorized to change this dataset's metadata." )
                for name, spec in data.metadata.spec.items():
                    # We need to be careful about the attributes we are resetting
                    if name not in [ 'name', 'info', 'dbkey' ]:
                        if spec.get( 'default' ):
                            setattr( data.metadata, name, spec.unwrap( spec.get( 'default' ) ) )
                data.datatype.set_meta( data )
                data.datatype.after_edit( data )
                trans.app.model.flush()
                return trans.show_ok_message( "Attributes updated", refresh_frames=['history'] )
            elif p.convert_data:
                if lid is not None:
                    return trans.show_error_message( "Data in the library cannot be converted.  Please import it to a history and covert it." )
                """The user clicked the Convert button on the 'Convert to new format' form"""
                if not can_edit_metadata:
                    return trans.show_error_message( "You are not authorized to change this dataset's metadata." )
                target_type = kwd.get("target_type", None)
                if target_type:
                    msg = data.datatype.convert_dataset(trans, data, target_type)
                    return trans.show_ok_message( msg, refresh_frames=['history'] )
            elif p.update_roles:
                if not trans.user:
                    return trans.show_error_message( "You must be logged in if you want to change permissions." )
                if trans.app.security_agent.allow_action( trans.user, data.dataset.permitted_actions.DATASET_MANAGE_PERMISSIONS, dataset = data.dataset ):
                    permissions = {}
                    for k, v in trans.app.model.Dataset.permitted_actions.items():
                        in_roles = p.get( k + '_in', [] )
                        if not isinstance( in_roles, list ):
                            in_roles = [ in_roles ]
                        in_roles = [ trans.app.model.Role.get( x ) for x in in_roles ]
                        permissions[ trans.app.security_agent.get_action( v.action ) ] = in_roles
                    trans.app.security_agent.set_dataset_permissions( data.dataset, permissions )
                    data.dataset.refresh()
                else:
                    return trans.show_error_message( "You are not authorized to change this dataset's permissions" )
            data.datatype.before_edit( data )
            
            if "dbkey" in data.datatype.metadata_spec and not data.metadata.dbkey:
                # Copy dbkey into metadata, for backwards compatability
                # This looks like it does nothing, but getting the dbkey
                # returns the metadata dbkey unless it is None, in which
                # case it resorts to the old dbkey.  Setting the dbkey
                # sets it properly in the metadata
                data.metadata.dbkey = data.dbkey
            # let's not overwrite the imported datatypes module with the variable datatypes?
            ### the built-in 'id' is overwritten in lots of places as well
            ldatatypes = [x for x in trans.app.datatypes_registry.datatypes_by_extension.iterkeys()]
            ldatatypes.sort()
            trans.log_event( "Opened edit view on dataset %s" % str(id) )
            return trans.fill_template( "/dataset/edit_attributes.mako", data=data,
                                        datatypes=ldatatypes, err=None )
        else:
            return trans.show_error_message( "You do not have permission to edit this dataset's (%s) attributes." % id )

    def __delete_dataset( self, trans, id ):
        data = self.app.model.HistoryDatasetAssociation.get( id )
        if data:
            # Walk up parent datasets to find the containing history
            topmost_parent = data
            while topmost_parent.parent:
                topmost_parent = topmost_parent.parent
            assert topmost_parent in trans.history.datasets, "Data does not belong to current history"
            # Mark deleted and cleanup
            data.mark_deleted()
            data.clear_associated_files()
            trans.log_event( "Dataset id %s marked as deleted" % str(id) )
            if data.parent_id is None and len( data.creating_job_associations ) > 0:
                # Mark associated job for deletion
                job = data.creating_job_associations[0].job
                if job.state in [ model.Job.states.QUEUED, model.Job.states.RUNNING, model.Job.states.NEW ]:
                    # Are *all* of the job's other output datasets deleted?
                    if job.check_if_output_datasets_deleted():
                        job.mark_deleted()                
            self.app.model.flush()

    @web.expose
    def delete( self, trans, id = None, show_deleted_on_refresh = False, **kwd):
        if id:
            if isinstance( id, list ):
                dataset_ids = id
            else:
                dataset_ids = [ id ]
            history = trans.get_history()
            for id in dataset_ids:
                try:
                    id = int( id )
                except:
                    continue
                self.__delete_dataset( trans, id )
        return self.history( trans, show_deleted = show_deleted_on_refresh )
        
    @web.expose
    def delete_async( self, trans, id = None, **kwd):
        if id:
            try:
                id = int( id )
            except:
                return "Dataset id '%s' is invalid" %str( id )
            self.__delete_dataset( trans, id )
        return "OK"

    ## ---- History management -----------------------------------------------

    @web.expose
    def history_options( self, trans ):
        """Displays a list of history related actions"""            
        return trans.fill_template( "/history/options.mako",
                                    user = trans.get_user(), history = trans.get_history() )

    @web.expose
    def history_delete( self, trans, id=None, **kwd):
        """Deletes a list of histories, ensures that histories are owned by current user"""
        if trans.app.memory_usage:
            # Keep track of memory usage
            m0 = self.app.memory_usage.memory()
        history_names = []
        if id:
            if isinstance( id, list ):
                history_ids = id
            else:
                history_ids = [ id ]
            user = trans.get_user()
            for hid in history_ids:
                try:
                    int( hid )
                except:
                    return trans.show_message( "Invalid history: %s" % str( hid ) )
                history = self.app.model.History.get( hid )
                if history:
                    if history.user_id != None and user:
                        assert user.id == history.user_id, "History does not belong to current user"
                    # Delete DefaultHistoryPermissions
                    for dhp in history.default_permissions:
                        dhp.delete()
                        dhp.flush()
                    # Mark history as deleted in db
                    history.deleted = True
                    history_names.append(history.name)
                    # If deleting the current history, make a new current.
                    if history == trans.get_history():
                        trans.new_history()
                else:
                    return trans.show_message( "Not able to find history %s" % str( hid ) )
                self.app.model.flush()
                trans.log_event( "History id %s marked as deleted" % str(hid) )
        else:
            return trans.show_message( "You must select at least one history to delete." )
        if self.app.memory_usage:
            m1 = trans.app.memory_usage.memory( m0, pretty=True )
            log.info( "End of root/history_delete, memory used increased by %s"  % m1 )
        return trans.show_message( "History deleted: %s" % ",".join(history_names),
                                           refresh_frames=['history'])

    @web.expose
    def history_undelete( self, trans, id=[], **kwd):
        """Undeletes a list of histories, ensures that histories are owned by current user"""
        if trans.app.memory_usage:
            # Keep track of memory usage
            m0 = self.app.memory_usage.memory()
        history_names = []
        errors = []
        ok_msg = ""
        if id:
            if not isinstance( id, list ):
                id = id.split( "," )
            user = trans.get_user()
            for hid in id:
                try:
                    int( hid )
                except:
                    errors.append( "Invalid history: %s" % str( hid ) )
                    continue
                history = self.app.model.History.get( hid )
                if history:
                    if history.user != user:
                        errors.append( "History does not belong to current user." )
                        continue
                    if history.purged:
                        errors.append( "History has already been purged and can not be undeleted." )
                        continue
                    history_names.append( history.name )
                    history.deleted = False
                else:
                    errors.append( "Not able to find history %s." % str( hid ) )
                trans.log_event( "History id %s marked as undeleted" % str(hid) )
            self.app.model.flush()
            if history_names:
                ok_msg = "Histories (%s) have been undeleted." % ", ".join( history_names )
        else:
            errors.append( "You must select at least one history to undelete." )
        if self.app.memory_usage:
            m1 = trans.app.memory_usage.memory( m0, pretty=True )
            log.info( "End of root/history_undelete, memory used increased by %s"  % m1 )
        return self.history_available( trans, id=','.join( id ), show_deleted=True, ok_msg = ok_msg, error_msg = "  ".join( errors )  )
    
    @web.expose
    def history_undelete( self, trans, id=[], **kwd):
        """Undeletes a list of histories, ensures that histories are owned by current user"""
        history_names = []
        errors = []
        ok_msg = ""
        if id:
            if not isinstance( id, list ):
                id = id.split( "," )
            user = trans.get_user()
            for hid in id:
                try:
                    int( hid )
                except:
                    errors.append( "Invalid history: %s" % str( hid ) )
                    continue
                history = self.app.model.History.get( hid )
                if history:
                    if history.user != user:
                        errors.append( "History does not belong to current user." )
                        continue
                    if history.purged:
                        errors.append( "History has already been purged and can not be undeleted." )
                        continue
                    history_names.append( history.name )
                    history.deleted = False
                else:
                    errors.append( "Not able to find history %s." % str( hid ) )
                trans.log_event( "History id %s marked as undeleted" % str(hid) )
            self.app.model.flush()
            if history_names:
                ok_msg = "Histories (%s) have been undeleted." % ", ".join( history_names )
        else:
            errors.append( "You must select at least one history to undelete." )
        return self.history_available( trans, id=','.join( id ), show_deleted=True, ok_msg = ok_msg, error_msg = "  ".join( errors )  )
    
    @web.expose
    def clear_history( self, trans ):
        """Clears the history for a user"""
        if trans.app.memory_usage:
            # Keep track of memory usage
            m0 = self.app.memory_usage.memory()
        history = trans.get_history()
        for dataset in history.datasets:
            dataset.deleted = True
            dataset.clear_associated_files()
        self.app.model.flush()
        trans.log_event( "History id %s cleared" % (str(history.id)) )
        if self.app.memory_usage:
            m1 = trans.app.memory_usage.memory( m0, pretty=True )
            log.info( "End of root/clear_history, memory used increased by %s"  % m1 )
        trans.response.send_redirect( url_for("/index" ) )

    @web.expose
    @web.require_login( "share histories with other users" )
    def history_share( self, trans, id=None, email="", **kwd ):
        if trans.app.memory_usage:
            # Keep track of memory usage
            m0 = self.app.memory_usage.memory()
        send_to_err = ""
        if not id:
            id = trans.get_history().id
        if not isinstance( id, list ):
            id = [ id ]
        histories = []
        history_names = []
        for hid in id:
            histories.append( trans.app.model.History.get( hid ) )
            history_names.append(histories[-1].name) 
        if not email:
            return trans.fill_template("/history/share.mako", histories=histories, email=email, send_to_err=send_to_err)
        user = trans.get_user()  
        send_to_user = trans.app.model.User.filter_by( email=email ).first()
        p = util.Params( kwd )
        if p.action and p.action == "no_share":
            trans.response.send_redirect( url_for( action='history_options' ) )
        if not send_to_user:
            send_to_err = "No such user"
        elif user.email == email:
            send_to_err = "You can't send histories to yourself"
        else:
            # if we're not checking or changing permissions, skip this step
            if not p.action or ( p.action and p.action != 'share' ):
                # ugly
                can_change = {}
                cannot_change = {}
                for history in histories:
                    for hda in history.active_datasets:
                        if not trans.app.security_agent.allow_action( send_to_user, trans.app.security_agent.permitted_actions.DATASET_ACCESS, dataset=hda ):
                            if trans.app.security_agent.allow_action( user, trans.app.security_agent.permitted_actions.DATASET_MANAGE_PERMISSIONS, dataset=hda ) and \
                               not hda.dataset.library_associations:
                                # don't change perms on datasets that exist in the library.
                                if p.action and p.action == "private":
                                    trans.app.security_agent.privately_share_dataset( hda.dataset, users=[ user, send_to_user ] )
                                elif p.action and p.action == "public":
                                    trans.app.security_agent.set_dataset_permissions( hda.dataset, { trans.app.security_agent.permitted_actions.DATASET_ACCESS : [] } )
                                elif history not in can_change:
                                    can_change[history] = [ hda ]
                                else:
                                    can_change[history].append( hda )
                            else:
                                if p.action and p.action in [ "private", "public" ]:
                                    pass # don't change stuff that the user doesn't have permission to change
                                elif history not in cannot_change:
                                    cannot_change[history] = [ hda ]
                                else:
                                    cannot_change[history].append( hda )
                if can_change or cannot_change:
                    return trans.fill_template("/history/share.mako", histories=histories, email=email, send_to_err=send_to_err, can_change=can_change, cannot_change=cannot_change)
            for history in histories:
                new_history = history.copy( target_user=send_to_user )
                new_history.name = history.name+" from "+user.email
                new_history.user_id = send_to_user.id
                trans.log_event( "History share, id: %s, name: '%s': to new id: %s" % (str(history.id), history.name, str(new_history.id)) )
            self.app.model.flush()
            return trans.show_message( "History (%s) has been shared with: %s" % (",".join(history_names),email) )
        if self.app.memory_usage:
            m1 = trans.app.memory_usage.memory( m0, pretty=True )
            log.info( "End of root/history_share, memory used increased by %s"  % m1 )
        return trans.fill_template( "/history/share.mako", histories=histories, email=email, send_to_err=send_to_err)

    @web.expose
    @web.require_login( "work with multiple histories" )
    def history_available( self, trans, id=[], do_operation = "view", show_deleted = False, ok_msg = "", error_msg="", as_xml=False, **kwd ):
        """
        List all available histories
        """
        if trans.app.memory_usage:
            # Keep track of memory usage
            m0 = self.app.memory_usage.memory()
        if as_xml:
            trans.response.set_content_type('text/xml')
            return trans.fill_template( "/history/list_as_xml.mako" )
        if not isinstance( id, list ):
            id = id.split( "," )
        trans.log_event( "History id %s available" % str( id ) )
        history_operations = dict( share=self.history_share, rename=self.history_rename, delete=self.history_delete, undelete=self.history_undelete )
        if self.app.memory_usage:
            m1 = trans.app.memory_usage.memory( m0, pretty=True )
            log.info( "End of root/history_available, memory used increased by %s"  % m1 )
        if do_operation in history_operations:
            return history_operations[do_operation]( trans, id=id, show_deleted=show_deleted, ok_msg=ok_msg, error_msg=error_msg, **kwd  )
        return trans.fill_template( "/history/list.mako", ids=id,
                                    user=trans.get_user(),
                                    current_history=trans.get_history(),
                                    show_deleted=util.string_as_bool( show_deleted ),
                                    ok_msg=ok_msg, error_msg=error_msg )
        
        
        
    @web.expose
    def history_import( self, trans, id=None, confirm=False, **kwd ):
        if trans.app.memory_usage:
            # Keep track of memory usage
            m0 = self.app.memory_usage.memory()
        msg = ""
        user = trans.get_user()
        user_history = trans.get_history()
        if not id:
            return trans.show_error_message( "You must specify a history you want to import.")
        import_history = trans.app.model.History.get( id )
        if not import_history:
            return trans.show_error_message( "The specified history does not exist.")
        if user:
            if import_history.user_id == user.id:
                return trans.show_error_message( "You cannot import your own history.")
            new_history = import_history.copy( target_user=trans.user )
            new_history.name = "imported: "+new_history.name
            new_history.user_id = user.id
            galaxy_session = trans.get_galaxy_session()
            try:
                association = trans.app.model.GalaxySessionToHistoryAssociation.filter_by( session_id=galaxy_session.id, history_id=new_history.id ).first()
            except:
                association = None
            new_history.add_galaxy_session( galaxy_session, association=association )
            new_history.flush()
            if not user_history.datasets:
                trans.set_history( new_history )
            trans.log_event( "History imported, id: %s, name: '%s': " % (str(new_history.id) , new_history.name ) )
            return trans.show_ok_message( """
                History "%s" has been imported. Click <a href="%s">here</a>
                to begin.""" % ( new_history.name, web.url_for( '/' ) ) )
        elif not user_history.datasets or confirm:
            new_history = import_history.copy()
            new_history.name = "imported: "+new_history.name
            new_history.user_id = None
            galaxy_session = trans.get_galaxy_session()
            try:
                association = trans.app.model.GalaxySessionToHistoryAssociation.filter_by( session_id=galaxy_session.id, history_id=new_history.id ).first()
            except:
                association = None
            new_history.add_galaxy_session( galaxy_session, association=association )
            new_history.flush()
            trans.set_history( new_history )
            trans.log_event( "History imported, id: %s, name: '%s': " % (str(new_history.id) , new_history.name ) )
            if self.app.memory_usage:
                m1 = trans.app.memory_usage.memory( m0, pretty=True )
                log.info( "End of root/history_import, memory used increased by %s"  % m1 )
            return trans.show_ok_message( """
                History "%s" has been imported. Click <a href="%s">here</a>
                to begin.""" % ( new_history.name, web.url_for( '/' ) ) )
        return trans.show_warn_message( """
            Warning! If you import this history, you will lose your current
            history. Click <a href="%s">here</a> to confirm.
            """ % web.url_for( id=id, confirm=True ) )

    @web.expose
    @web.require_login( "switch histories" )
    def history_switch( self, trans, id=None ):
        if not id:
            return trans.response.send_redirect( web.url_for( action='history_available' ) )
        else:
            if trans.app.memory_usage:
                # Keep track of memory usage
                m0 = self.app.memory_usage.memory()
            new_history = trans.app.model.History.get( id )
            if new_history:
                galaxy_session = trans.get_galaxy_session()
                try:
                    association = trans.app.model.GalaxySessionToHistoryAssociation.filter_by( session_id=galaxy_session.id, history_id=new_history.id ).first()
                except:
                    association = None
                new_history.add_galaxy_session( galaxy_session, association=association )
                new_history.flush()
                trans.set_history( new_history )
                trans.log_event( "History switched to id: %s, name: '%s'" % (str(new_history.id), new_history.name ) )
                if self.app.memory_usage:
                    m1 = trans.app.memory_usage.memory( m0, pretty=True )
                    log.info( "End of root/history_switch, memory used increased by %s"  % m1 )
                return trans.show_message( "History switched to: %s" % new_history.name,
                                           refresh_frames=['history'])
            else:
                return trans.show_error_message( "History not found" )
                
    @web.expose
    def history_new( self, trans ):
        if trans.app.memory_usage:
            # Keep track of memory usage
            m0 = self.app.memory_usage.memory()
        trans.new_history()
        trans.log_event( "Created new History, id: %s." % str(trans.get_history().id) )
        if self.app.memory_usage:
            m1 = trans.app.memory_usage.memory( m0, pretty=True )
            log.info( "End of root/history_new, memory used increased by %s"  % m1 )
        return trans.show_message( "New history created", refresh_frames = ['history'] )

    @web.expose
    @web.require_login( "renames histories" )
    def history_rename( self, trans, id=None, name=None, **kwd ):
        if trans.app.memory_usage:
            # Keep track of memory usage
            m0 = self.app.memory_usage.memory()
        user = trans.get_user()

        if not isinstance( id, list ):
            if id != None:
                id = [ id ]
        if not isinstance( name, list ):
            if name != None:
                name = [ name ]
        histories = []
        cur_names = []
        if not id:
            if not trans.get_history().user:
                return trans.show_error_message( "You must save your history before renaming it." )
            id = [trans.get_history().id]
        for history_id in id:
            history = trans.app.model.History.get( history_id )
            if history and history.user_id == user.id:
                histories.append(history)
                cur_names.append(history.name)
        if not name or len(histories)!=len(name):
            return trans.fill_template( "/history/rename.mako",histories=histories )
        change_msg = ""
        for i in range(len(histories)):
            if histories[i].user_id == user.id:
                if name[i] == histories[i].name:
                    change_msg = change_msg + "<p>History: "+cur_names[i]+" is already named: "+name[i]+"</p>"
                elif name[i] not in [None,'',' ']:
                    name[i] = escape(name[i])
                    histories[i].name = name[i]
                    histories[i].flush()
                    change_msg = change_msg + "<p>History: "+cur_names[i]+" renamed to: "+name[i]+"</p>"
                    trans.log_event( "History renamed: id: %s, renamed to: '%s'" % (str(histories[i].id), name[i] ) )
                else:
                    change_msg = change_msg + "<p>You must specify a valid name for History: "+cur_names[i]+"</p>"
            else:
                change_msg = change_msg + "<p>History: "+cur_names[i]+" does not appear to belong to you.</p>"
        if self.app.memory_usage:
            m1 = trans.app.memory_usage.memory( m0, pretty=True )
            log.info( "End of root/history_rename, memory used increased by %s"  % m1 )
        return trans.show_message( "<p>%s" % change_msg, refresh_frames=['history'] ) 

    @web.expose
    def history_add_to( self, trans, history_id=None, file_data=None, name="Data Added to History",info=None,ext="txt",dbkey="?",copy_access_from=None,**kwd ):
        """Adds a POSTed file to a History"""
        if trans.app.memory_usage:
            # Keep track of memory usage
            m0 = self.app.memory_usage.memory()
        try:
            history = trans.app.model.History.get( history_id )
            data = trans.app.model.HistoryDatasetAssociation( name = name, info = info, extension = ext, dbkey = dbkey, create_dataset = True )
            if copy_access_from:
                copy_access_from = trans.app.model.HistoryDatasetAssociation.get( copy_access_from )
                trans.app.security_agent.copy_dataset_permissions( copy_access_from.dataset, data.dataset )
            else:
                permissions = trans.app.security_agent.history_get_default_permissions( history )
                trans.app.security_agent.set_dataset_permissions( data.dataset, permissions )
            data.flush()
            data_file = open( data.file_name, "wb" )
            file_data.file.seek( 0 )
            data_file.write( file_data.file.read() )
            data_file.close()
            data.state = data.states.OK
            data.init_meta()
            data.set_meta()
            data.flush()
            history.add_dataset( data )
            history.flush()
            data.set_peek()
            data.set_size()
            data.flush()
            trans.log_event("Added dataset %d to history %d" %(data.id, trans.history.id))
            if self.app.memory_usage:
                m1 = trans.app.memory_usage.memory( m0, pretty=True )
                log.info( "End of root/history_add_to, memory used increased by %s"  % m1 )
            return trans.show_ok_message("Dataset "+str(data.hid)+" added to history "+str(history_id)+".")
        except Exception, e:
            trans.log_event( "Failed to add dataset to history: %s" % ( e ) )
            return trans.show_error_message("Adding File to History has Failed")

    @web.expose
    def history_set_default_permissions( self, trans, **kwd ):
        """Sets the user's default permissions for the current history"""
        if trans.user:
            if 'update_roles' in kwd:
                history = trans.get_history()
                p = util.Params( kwd )
                permissions = {}
                for k, v in trans.app.model.Dataset.permitted_actions.items():
                    in_roles = p.get( k + '_in', [] )
                    if not isinstance( in_roles, list ):
                        in_roles = [ in_roles ]
                    in_roles = [ trans.app.model.Role.get( x ) for x in in_roles ]
                    permissions[ trans.app.security_agent.get_action( v.action ) ] = in_roles
                trans.app.security_agent.history_set_default_permissions( history, permissions )
                return trans.show_ok_message( 'Default history permissions have been changed.' )
            return trans.fill_template( 'history/permissions.mako' )
        else:
            #user not logged in, history group must be only public
            return trans.show_error_message( "You must be logged in to change a history's default permissions." )

    @web.expose
    def dataset_make_primary( self, trans, id=None):
        """Copies a dataset and makes primary"""
        if trans.app.memory_usage:
            # Keep track of memory usage
            m0 = self.app.memory_usage.memory()
        try:
            old_data = self.app.model.HistoryDatasetAssociation.get( id )
            new_data = old_data.copy()
            ## new_data.parent = None
            ## history = trans.app.model.History.get( old_data.history_id )
            history = trans.get_history()
            history.add_dataset(new_data)
            new_data.flush()
            if self.app.memory_usage:
                m1 = trans.app.memory_usage.memory( m0, pretty=True )
                log.info( "End of root/dataset_make_primary, memory used increased by %s"  % m1 )
            return trans.show_message( "<p>Secondary dataset has been made primary.</p>", refresh_frames=['history'] ) 
        except:
            return trans.show_error_message( "<p>Failed to make secondary dataset primary.</p>" ) 

    @web.expose
    def masthead( self, trans, active_view=None ):
        brand = trans.app.config.get( "brand", "" )
        if brand:
            brand ="<span class='brand'>/%s</span>" % brand
        wiki_url = trans.app.config.get( "wiki_url", "http://g2.trac.bx.psu.edu/" )
        bugs_email = trans.app.config.get( "bugs_email", "mailto:galaxy-bugs@bx.psu.edu"  )
        blog_url = trans.app.config.get( "blog_url", "http://g2.trac.bx.psu.edu/blog"   )
        screencasts_url = trans.app.config.get( "screencasts_url", "http://g2.trac.bx.psu.edu/wiki/ScreenCasts" )
        admin_user = "false"
        admin_users = trans.app.config.get( "admin_users", "" ).split( "," )
        user = trans.get_user()
        if user:
            user_email = trans.get_user().email
            if user_email in admin_users:
                admin_user = "true"
        return trans.fill_template( "/root/masthead.mako", brand=brand, wiki_url=wiki_url, 
          blog_url=blog_url,bugs_email=bugs_email, screencasts_url=screencasts_url, admin_user=admin_user, active_view=active_view )

    @web.expose
    def dataset_errors( self, trans, id=None, **kwd ):
        """View/fix errors associated with dataset"""
        data = trans.app.model.HistoryDatasetAssociation.get( id )
        p = kwd
        if p.get("fix_errors", None):
            # launch tool to create new, (hopefully) error free dataset
            tool_params = {}
            tool_params["tool_id"] = 'fix_errors'
            tool_params["runtool_btn"] = 'T'
            tool_params["input"] = id
            tool_params["ext"] = data.ext
            # send methods selected
            repair_methods = data.datatype.repair_methods( data )
            methods = []
            for method, description in repair_methods:
                if method in p: methods.append(method)
            tool_params["methods"] = ",".join(methods)
            url = "/tool_runner/index?" + urllib.urlencode(tool_params)
            trans.response.send_redirect(url)                
        else:
            history = trans.app.model.History.get( data.history_id )
            return trans.fill_template('dataset/validation.tmpl', data=data, history=history)

    # ---- Debug methods ----------------------------------------------------

    @web.expose
    def echo(self, trans, **kwd):
        """Echos parameters (debugging)"""
        rval = ""
        for k in trans.request.headers:
            rval += "%s: %s <br/>" % ( k, trans.request.headers[k] )
        for k in kwd:
            rval += "%s: %s <br/>" % ( k, kwd[k] )
            if isinstance( kwd[k], FieldStorage ):
                rval += "-> %s" % kwd[k].file.read()
        return rval
    
    @web.expose
    def generate_error( self, trans ):
        raise Exception( "Fake error!" )

<|MERGE_RESOLUTION|>--- conflicted
+++ resolved
@@ -133,7 +133,6 @@
             except:
                 return "Dataset id '%s' is invalid" %str( id )
         if data:
-<<<<<<< HEAD
             if trans.app.security_agent.allow_action( trans.user, data.permitted_actions.DATASET_ACCESS, dataset = data ):
                 mime = trans.app.datatypes_registry.get_mimetype_by_extension( data.extension.lower() )
                 trans.response.set_content_type(mime)
@@ -147,33 +146,15 @@
                     fname = ''.join(c in valid_chars and c or '_' for c in fname)[0:150]
                     trans.response.headers["Content-Disposition"] = "attachment; filename=GalaxyHistoryItem-%s-[%s]%s" % (data.hid, fname, toext)
                 trans.log_event( "Display dataset id: %s" % str(id) )
+                if self.app.memory_usage:
+                    m1 = trans.app.memory_usage.memory( m0, pretty=True )
+                    log.info( "End of root/display, memory used increased by %s"  % m1 )
                 try:
                     return open( data.file_name )
                 except: 
                     return "This dataset contains no content"
             else:
                 return "You are not privileged to view this dataset."
-=======
-            mime = trans.app.datatypes_registry.get_mimetype_by_extension( data.extension.lower() )
-            trans.response.set_content_type(mime)
-            if tofile:
-                fStat = os.stat(data.file_name)
-                trans.response.headers['Content-Length'] = int(fStat.st_size)
-                if toext[0:1] != ".":
-                    toext = "." + toext
-                valid_chars = '.,^_-()[]0123456789abcdefghijklmnopqrstuvwxyzABCDEFGHIJKLMNOPQRSTUVWXYZ'
-                fname = data.name
-                fname = ''.join(c in valid_chars and c or '_' for c in fname)[0:150]
-                trans.response.headers["Content-Disposition"] = "attachment; filename=GalaxyHistoryItem-%s-[%s]%s" % (data.hid, fname, toext)
-            trans.log_event( "Display dataset id: %s" % str(id) )
-            if self.app.memory_usage:
-                m1 = trans.app.memory_usage.memory( m0, pretty=True )
-                log.info( "End of root/display, memory used increased by %s"  % m1 )
-            try:
-                return open( data.file_name )
-            except: 
-                return "This dataset contains no content"
->>>>>>> 1f7cb946
         else:
             return "No dataset with id '%s'" % str( id )
 
@@ -429,9 +410,6 @@
     @web.expose
     def history_undelete( self, trans, id=[], **kwd):
         """Undeletes a list of histories, ensures that histories are owned by current user"""
-        if trans.app.memory_usage:
-            # Keep track of memory usage
-            m0 = self.app.memory_usage.memory()
         history_names = []
         errors = []
         ok_msg = ""
@@ -463,14 +441,14 @@
                 ok_msg = "Histories (%s) have been undeleted." % ", ".join( history_names )
         else:
             errors.append( "You must select at least one history to undelete." )
-        if self.app.memory_usage:
-            m1 = trans.app.memory_usage.memory( m0, pretty=True )
-            log.info( "End of root/history_undelete, memory used increased by %s"  % m1 )
         return self.history_available( trans, id=','.join( id ), show_deleted=True, ok_msg = ok_msg, error_msg = "  ".join( errors )  )
     
     @web.expose
     def history_undelete( self, trans, id=[], **kwd):
         """Undeletes a list of histories, ensures that histories are owned by current user"""
+        if trans.app.memory_usage:
+            # Keep track of memory usage
+            m0 = self.app.memory_usage.memory()
         history_names = []
         errors = []
         ok_msg = ""
@@ -502,6 +480,9 @@
                 ok_msg = "Histories (%s) have been undeleted." % ", ".join( history_names )
         else:
             errors.append( "You must select at least one history to undelete." )
+        if self.app.memory_usage:
+            m1 = trans.app.memory_usage.memory( m0, pretty=True )
+            log.info( "End of root/history_undelete, memory used increased by %s"  % m1 )
         return self.history_available( trans, id=','.join( id ), show_deleted=True, ok_msg = ok_msg, error_msg = "  ".join( errors )  )
     
     @web.expose
