--- conflicted
+++ resolved
@@ -39,8 +39,6 @@
             .order_by( desc( model.StoredWorkflow.c.update_time ) ) \
             .all()
         return trans.fill_template( "workflow/list.mako",
-<<<<<<< HEAD
-=======
                                     workflows = workflows,
                                     shared_by_others = shared_by_others )
     
@@ -63,7 +61,6 @@
             .order_by( desc( model.StoredWorkflow.c.update_time ) ) \
             .all()
         return trans.fill_template( "workflow/list_for_run.mako",
->>>>>>> 31e411dc
                                     workflows = workflows,
                                     shared_by_others = shared_by_others )
     
