--- conflicted
+++ resolved
@@ -371,14 +371,9 @@
         out_data = dict( [ ( da.name, da.dataset ) for da in job.output_datasets ] )
         inp_data.update( [ ( da.name, da.dataset ) for da in job.input_library_datasets ] )
         out_data.update( [ ( da.name, da.dataset ) for da in job.output_library_datasets ] )
-<<<<<<< HEAD
-        # Set up output dataset association for export history jobs. Because job 
-        # uses a Dataset rather than an HDA or LDA, it's necessary to set up a 
-=======
 
         # Set up output dataset association for export history jobs. Because job
         # uses a Dataset rather than an HDA or LDA, it's necessary to set up a
->>>>>>> a23fc2cf
         # fake dataset association that provides the needed attributes for
         # preparing a job.
         class FakeDatasetAssociation ( object ):
@@ -593,10 +588,7 @@
                             else:
                                 # Security violation.
                                 log.exception( "from_work_dir specified a location not in the working directory: %s, %s" % ( source_file, self.working_directory ) )
-<<<<<<< HEAD
-=======
-
->>>>>>> a23fc2cf
+
                 dataset.blurb = 'done'
                 dataset.peek  = 'no peek'
                 dataset.info  = context['stdout'] + context['stderr']
