"""
Support for running a tool in Galaxy via an internal job management system
"""
from abc import ABCMeta
from abc import abstractmethod

import time
import copy
import datetime
import galaxy
import logging
import os
import pwd
import random
import re
import shutil
import subprocess
import sys
import traceback
from galaxy import model, util
from galaxy.datatypes import metadata
from galaxy.exceptions import ObjectInvalid, ObjectNotFound
from galaxy.jobs.actions.post import ActionBox
from galaxy.jobs.mapper import JobRunnerMapper
from galaxy.jobs.runners import BaseJobRunner, JobState
from galaxy.util.bunch import Bunch
from galaxy.util.expressions import ExpressionContext
from galaxy.util.json import from_json_string
from galaxy.util import unicodify

from .output_checker import check_output
from .datasets import TaskPathRewriter
from .datasets import OutputsToWorkingDirectoryPathRewriter
from .datasets import NullDatasetPathRewriter
from .datasets import DatasetPath

log = logging.getLogger( __name__ )

DATABASE_MAX_STRING_SIZE = util.DATABASE_MAX_STRING_SIZE
DATABASE_MAX_STRING_SIZE_PRETTY = util.DATABASE_MAX_STRING_SIZE_PRETTY

# This file, if created in the job's working directory, will be used for
# setting advanced metadata properties on the job and its associated outputs.
# This interface is currently experimental, is only used by the upload tool,
# and should eventually become API'd
TOOL_PROVIDED_JOB_METADATA_FILE = 'galaxy.json'


class JobDestination( Bunch ):
    """
    Provides details about where a job runs
    """
    def __init__(self, **kwds):
        self['id'] = None
        self['url'] = None
        self['tags'] = None
        self['runner'] = None
        self['legacy'] = False
        self['converted'] = False
        self['env'] = []
        self['resubmit'] = []
        # dict is appropriate (rather than a bunch) since keys may not be valid as attributes
        self['params'] = dict()

        # Use the values persisted in an existing job
        if 'from_job' in kwds and kwds['from_job'].destination_id is not None:
            self['id'] = kwds['from_job'].destination_id
            self['params'] = kwds['from_job'].destination_params

        super(JobDestination, self).__init__(**kwds)

        # Store tags as a list
        if self.tags is not None:
            self['tags'] = [ x.strip() for x in self.tags.split(',') ]


class JobToolConfiguration( Bunch ):
    """
    Provides details on what handler and destination a tool should use

    A JobToolConfiguration will have the required attribute 'id' and optional
    attributes 'handler', 'destination', and 'params'
    """
    def __init__(self, **kwds):
        self['handler'] = None
        self['destination'] = None
        self['params'] = dict()
        super(JobToolConfiguration, self).__init__(**kwds)

    def get_resource_group( self ):
        return self.get( "resources", None )


class JobConfiguration( object ):
    """A parser and interface to advanced job management features.

    These features are configured in the job configuration, by default, ``job_conf.xml``
    """
    DEFAULT_NWORKERS = 4

    def __init__(self, app):
        """Parse the job configuration XML.
        """
        self.app = app
        self.runner_plugins = []
        self.handlers = {}
        self.handler_runner_plugins = {}
        self.default_handler_id = None
        self.destinations = {}
        self.destination_tags = {}
        self.default_destination_id = None
        self.tools = {}
        self.resource_groups = {}
        self.default_resource_group = None
        self.resource_parameters = {}
        self.limits = Bunch()

        self.__parse_resource_parameters()
        # Initialize the config
        try:
            tree = util.parse_xml(self.app.config.job_config_file)
            self.__parse_job_conf_xml(tree)
        except IOError:
            log.warning( 'Job configuration "%s" does not exist, using legacy job configuration from Galaxy config file "%s" instead' % ( self.app.config.job_config_file, self.app.config.config_file ) )
            self.__parse_job_conf_legacy()

    def __parse_job_conf_xml(self, tree):
        """Loads the new-style job configuration from options in the job config file (by default, job_conf.xml).

        :param tree: Object representing the root ``<job_conf>`` object in the job config file.
        :type tree: ``xml.etree.ElementTree.Element``
        """
        root = tree.getroot()
        log.debug('Loading job configuration from %s' % self.app.config.job_config_file)

        # Parse job plugins
        plugins = root.find('plugins')
        if plugins is not None:
            for plugin in self.__findall_with_required(plugins, 'plugin', ('id', 'type', 'load')):
                if plugin.get('type') == 'runner':
                    workers = plugin.get('workers', plugins.get('workers', JobConfiguration.DEFAULT_NWORKERS))
                    runner_kwds = self.__get_params(plugin)
                    runner_info = dict(id=plugin.get('id'),
                                       load=plugin.get('load'),
                                       workers=int(workers),
                                       kwds=runner_kwds)
                    self.runner_plugins.append(runner_info)
                else:
                    log.error('Unknown plugin type: %s' % plugin.get('type'))
        # Load tasks if configured
        if self.app.config.use_tasked_jobs:
            self.runner_plugins.append(dict(id='tasks', load='tasks', workers=self.app.config.local_task_queue_workers))

        # Parse handlers
        handlers = root.find('handlers')
        if handlers is not None:
            for handler in self.__findall_with_required(handlers, 'handler'):
                id = handler.get('id')
                if id in self.handlers:
                    log.error("Handler '%s' overlaps handler with the same name, ignoring" % id)
                else:
                    log.debug("Read definition for handler '%s'" % id)
                    self.handlers[id] = (id,)
                    for plugin in handler.findall('plugin'):
                        if id not in self.handler_runner_plugins:
                            self.handler_runner_plugins[id] = []
                        self.handler_runner_plugins[id].append( plugin.get('id') )
                    if handler.get('tags', None) is not None:
                        for tag in [ x.strip() for x in handler.get('tags').split(',') ]:
                            if tag in self.handlers:
                                self.handlers[tag].append(id)
                            else:
                                self.handlers[tag] = [id]

        # Determine the default handler(s)
        self.default_handler_id = self.__get_default(handlers, self.handlers.keys())

        # Parse destinations
        destinations = root.find('destinations')
        job_metrics = self.app.job_metrics
        for destination in self.__findall_with_required(destinations, 'destination', ('id', 'runner')):
            id = destination.get('id')
            destination_metrics = destination.get( "metrics", None )
            if destination_metrics:
                if not util.asbool( destination_metrics ):
                    # disable
                    job_metrics.set_destination_instrumenter( id, None )
                else:
                    metrics_conf_path = self.app.config.resolve_path( destination_metrics )
                    job_metrics.set_destination_conf_file( id, metrics_conf_path )
            else:
                metrics_elements = self.__findall_with_required( destination, 'job_metrics', () )
                if metrics_elements:
                    job_metrics.set_destination_conf_element( id, metrics_elements[ 0 ] )
            job_destination = JobDestination(**dict(destination.items()))
            job_destination['params'] = self.__get_params(destination)
            job_destination['env'] = self.__get_envs(destination)
            job_destination['resubmit'] = self.__get_resubmits(destination)
            self.destinations[id] = (job_destination,)
            if job_destination.tags is not None:
                for tag in job_destination.tags:
                    if tag not in self.destinations:
                        self.destinations[tag] = []
                    self.destinations[tag].append(job_destination)

        # Determine the default destination
        self.default_destination_id = self.__get_default(destinations, self.destinations.keys())

        # Parse resources...
        resources = root.find('resources')
        if resources is not None:
            self.default_resource_group = resources.get( "default", None )
            for group in self.__findall_with_required(resources, 'group'):
                id = group.get('id')
                fields_str = group.get('fields', None) or group.text or ''
                fields = [ f for f in fields_str.split(",") if f ]
                self.resource_groups[ id ] = fields

        # Parse tool mappings
        tools = root.find('tools')
        if tools is not None:
            for tool in self.__findall_with_required(tools, 'tool'):
                # There can be multiple definitions with identical ids, but different params
                id = tool.get('id').lower().rstrip('/')
                if id not in self.tools:
                    self.tools[id] = list()
                self.tools[id].append(JobToolConfiguration(**dict(tool.items())))
                self.tools[id][-1]['params'] = self.__get_params(tool)

        types = dict(registered_user_concurrent_jobs=int,
                     anonymous_user_concurrent_jobs=int,
                     walltime=str,
                     output_size=util.size_to_bytes)

        self.limits = Bunch(registered_user_concurrent_jobs=None,
                            anonymous_user_concurrent_jobs=None,
                            walltime=None,
                            walltime_delta=None,
                            output_size=None,
                            destination_user_concurrent_jobs={},
                            destination_total_concurrent_jobs={})

        # Parse job limits
        limits = root.find('limits')
        if limits is not None:
            for limit in self.__findall_with_required(limits, 'limit', ('type',)):
                type = limit.get('type')
                # concurrent_jobs renamed to destination_user_concurrent_jobs in job_conf.xml 
                if type in ( 'destination_user_concurrent_jobs', 'concurrent_jobs', 'destination_total_concurrent_jobs' ):
                    id = limit.get('tag', None) or limit.get('id')
                    if type == 'destination_total_concurrent_jobs':
                        self.limits.destination_total_concurrent_jobs[id] = int(limit.text)
                    else:
                        self.limits.destination_user_concurrent_jobs[id] = int(limit.text)
                elif limit.text:
                    self.limits.__dict__[type] = types.get(type, str)(limit.text)

        if self.limits.walltime is not None:
            h, m, s = [ int( v ) for v in self.limits.walltime.split( ':' ) ]
            self.limits.walltime_delta = datetime.timedelta( 0, s, 0, 0, m, h )

        log.debug('Done loading job configuration')

    def __parse_job_conf_legacy(self):
        """Loads the old-style job configuration from options in the galaxy config file (by default, universe_wsgi.ini).
        """
        log.debug('Loading job configuration from %s' % self.app.config.config_file)

        # Always load local and lwr
        self.runner_plugins = [dict(id='local', load='local', workers=self.app.config.local_job_queue_workers), dict(id='lwr', load='lwr', workers=self.app.config.cluster_job_queue_workers)]
        # Load tasks if configured
        if self.app.config.use_tasked_jobs:
            self.runner_plugins.append(dict(id='tasks', load='tasks', workers=self.app.config.local_task_queue_workers))
        for runner in self.app.config.start_job_runners:
            self.runner_plugins.append(dict(id=runner, load=runner, workers=self.app.config.cluster_job_queue_workers))

        # Set the handlers
        for id in self.app.config.job_handlers:
            self.handlers[id] = (id,)

        self.handlers['default_job_handlers'] = self.app.config.default_job_handlers
        self.default_handler_id = 'default_job_handlers'

        # Set tool handler configs
        for id, tool_handlers in self.app.config.tool_handlers.items():
            self.tools[id] = list()
            for handler_config in tool_handlers:
                # rename the 'name' key to 'handler'
                handler_config['handler'] = handler_config.pop('name')
                self.tools[id].append(JobToolConfiguration(**handler_config))

        # Set tool runner configs
        for id, tool_runners in self.app.config.tool_runners.items():
            # Might have been created in the handler parsing above
            if id not in self.tools:
                self.tools[id] = list()
            for runner_config in tool_runners:
                url = runner_config['url']
                if url not in self.destinations:
                    # Create a new "legacy" JobDestination - it will have its URL converted to a destination params once the appropriate plugin has loaded
                    self.destinations[url] = (JobDestination(id=url, runner=url.split(':', 1)[0], url=url, legacy=True, converted=False),)
                for tool_conf in self.tools[id]:
                    if tool_conf.params == runner_config.get('params', {}):
                        tool_conf['destination'] = url
                        break
                else:
                    # There was not an existing config (from the handlers section) with the same params
                    # rename the 'url' key to 'destination'
                    runner_config['destination'] = runner_config.pop('url')
                    self.tools[id].append(JobToolConfiguration(**runner_config))

        self.destinations[self.app.config.default_cluster_job_runner] = (JobDestination(id=self.app.config.default_cluster_job_runner, runner=self.app.config.default_cluster_job_runner.split(':', 1)[0], url=self.app.config.default_cluster_job_runner, legacy=True, converted=False),)
        self.default_destination_id = self.app.config.default_cluster_job_runner

        # Set the job limits
        self.limits = Bunch(registered_user_concurrent_jobs=self.app.config.registered_user_job_limit,
                            anonymous_user_concurrent_jobs=self.app.config.anonymous_user_job_limit,
                            walltime=self.app.config.job_walltime,
                            walltime_delta=self.app.config.job_walltime_delta,
                            output_size=self.app.config.output_size_limit,
                            destination_user_concurrent_jobs={},
                            destination_total_concurrent_jobs={})

        log.debug('Done loading job configuration')

    def get_tool_resource_parameters( self, tool_id ):
        """ Given a tool id, return XML elements describing parameters to
        insert into job resources.

        :tool id: A tool ID (a string)

        :returns: List of parameter elements.
        """
        fields = []

        if not tool_id:
            return fields

        # TODO: Only works with exact matches, should handle different kinds of ids
        # the way destination lookup does.
        resource_group = None
        if tool_id in self.tools:
            resource_group = self.tools[ tool_id ][ 0 ].get_resource_group()
        resource_group = resource_group or self.default_resource_group

        if resource_group and resource_group in self.resource_groups:
            fields_names = self.resource_groups[ resource_group ]
            fields = [ self.resource_parameters[ n ] for n in fields_names ]

        return fields

    def __parse_resource_parameters( self ):
        if not os.path.exists( self.app.config.job_resource_params_file ):
            return

        resource_definitions = util.parse_xml( self.app.config.job_resource_params_file )
        resource_definitions_root = resource_definitions.getroot()
        # TODO: Also handling conditionals would be awesome!
        for parameter_elem in resource_definitions_root.findall( "param" ):
            name = parameter_elem.get( "name" )
            # Considered prepending __job_resource_param__ here and then
            # stripping it off when making it available to dynamic job
            # destination. Not needed because resource parameters are wrapped
            # in a conditional.
            ## expanded_name = "__job_resource_param__%s" % name
            ## parameter_elem.set( "name", expanded_name )
            self.resource_parameters[ name ] = parameter_elem

    def __get_default(self, parent, names):
        """Returns the default attribute set in a parent tag like <handlers> or <destinations>, or return the ID of the child, if there is no explicit default and only one child.

        :param parent: Object representing a tag that may or may not have a 'default' attribute.
        :type parent: ``xml.etree.ElementTree.Element``
        :param names: The list of destination or handler IDs or tags that were loaded.
        :type names: list of str

        :returns: str -- id or tag representing the default.
        """
        rval = parent.get('default')
        if rval is not None:
            # If the parent element has a 'default' attribute, use the id or tag in that attribute
            if rval not in names:
                raise Exception("<%s> default attribute '%s' does not match a defined id or tag in a child element" % (parent.tag, rval))
            log.debug("<%s> default set to child with id or tag '%s'" % (parent.tag, rval))
        elif len(names) == 1:
            log.info("Setting <%s> default to child with id '%s'" % (parent.tag, names[0]))
            rval = names[0]
        else:
            raise Exception("No <%s> default specified, please specify a valid id or tag with the 'default' attribute" % parent.tag)
        return rval

    def __findall_with_required(self, parent, match, attribs=None):
        """Like ``xml.etree.ElementTree.Element.findall()``, except only returns children that have the specified attribs.

        :param parent: Parent element in which to find.
        :type parent: ``xml.etree.ElementTree.Element``
        :param match: Name of child elements to find.
        :type match: str
        :param attribs: List of required attributes in children elements.
        :type attribs: list of str

        :returns: list of ``xml.etree.ElementTree.Element``
        """
        rval = []
        if attribs is None:
            attribs = ('id',)
        for elem in parent.findall(match):
            for attrib in attribs:
                if attrib not in elem.attrib:
                    log.warning("required '%s' attribute is missing from <%s> element" % (attrib, match))
                    break
            else:
                rval.append(elem)
        return rval

    def __get_params(self, parent):
        """Parses any child <param> tags in to a dictionary suitable for persistence.

        :param parent: Parent element in which to find child <param> tags.
        :type parent: ``xml.etree.ElementTree.Element``

        :returns: dict
        """
        rval = {}
        for param in parent.findall('param'):
            rval[param.get('id')] = param.text
        return rval

    def __get_envs(self, parent):
        """Parses any child <env> tags in to a dictionary suitable for persistence.

        :param parent: Parent element in which to find child <env> tags.
        :type parent: ``xml.etree.ElementTree.Element``

        :returns: dict
        """
        rval = []
        for param in parent.findall('env'):
            rval.append( dict(
                name=param.get('id'),
                file=param.get('file'),
                execute=param.get('exec'),
                value=param.text,
                raw=util.asbool(param.get('raw', 'false'))
            ) )
        return rval

    def __get_resubmits(self, parent):
        """Parses any child <resubmit> tags in to a dictionary suitable for persistence.

        :param parent: Parent element in which to find child <resubmit> tags.
        :type parent: ``xml.etree.ElementTree.Element``

        :returns: dict
        """
        rval = []
        for resubmit in parent.findall('resubmit'):
            rval.append( dict(
                condition=resubmit.get('condition'),
                destination=resubmit.get('destination'),
                handler=resubmit.get('handler')
            ) )
        return rval

    @property
    def default_job_tool_configuration(self):
        """The default JobToolConfiguration, used if a tool does not have an explicit defintion in the configuration.  It consists of a reference to the default handler and default destination.

        :returns: JobToolConfiguration -- a representation of a <tool> element that uses the default handler and destination
        """
        return JobToolConfiguration(id='default', handler=self.default_handler_id, destination=self.default_destination_id)

    # Called upon instantiation of a Tool object
    def get_job_tool_configurations(self, ids):
        """Get all configured JobToolConfigurations for a tool ID, or, if given a list of IDs, the JobToolConfigurations for the first id in ``ids`` matching a tool definition.

        .. note::

            You should not mix tool shed tool IDs, versionless tool shed IDs, and tool config tool IDs that refer to the same tool.

        :param ids: Tool ID or IDs to fetch the JobToolConfiguration of.
        :type ids: list or str.
        :returns: list -- JobToolConfiguration Bunches representing <tool> elements matching the specified ID(s).

        Example tool ID strings include:

        * Full tool shed id: ``toolshed.example.org/repos/nate/filter_tool_repo/filter_tool/1.0.0``
        * Tool shed id less version: ``toolshed.example.org/repos/nate/filter_tool_repo/filter_tool``
        * Tool config tool id: ``filter_tool``
        """
        rval = []
        # listify if ids is a single (string) id
        ids = util.listify(ids)
        for id in ids:
            if id in self.tools:
                # If a tool has definitions that include job params but not a
                # definition for jobs without params, include the default
                # config
                for job_tool_configuration in self.tools[id]:
                    if not job_tool_configuration.params:
                        break
                else:
                    rval.append(self.default_job_tool_configuration)
                rval.extend(self.tools[id])
                break
        else:
            rval.append(self.default_job_tool_configuration)
        return rval

    def __get_single_item(self, collection):
        """Given a collection of handlers or destinations, return one item from the collection at random.
        """
        # Done like this to avoid random under the assumption it's faster to avoid it
        if len(collection) == 1:
            return collection[0]
        else:
            return random.choice(collection)

    # This is called by Tool.get_job_handler()
    def get_handler(self, id_or_tag):
        """Given a handler ID or tag, return the provided ID or an ID matching the provided tag

        :param id_or_tag: A handler ID or tag.
        :type id_or_tag: str

        :returns: str -- A valid job handler ID.
        """
        if id_or_tag is None:
            id_or_tag = self.default_handler_id
        return self.__get_single_item(self.handlers[id_or_tag])

    def get_destination(self, id_or_tag):
        """Given a destination ID or tag, return the JobDestination matching the provided ID or tag

        :param id_or_tag: A destination ID or tag.
        :type id_or_tag: str

        :returns: JobDestination -- A valid destination

        Destinations are deepcopied as they are expected to be passed in to job
        runners, which will modify them for persisting params set at runtime.
        """
        if id_or_tag is None:
            id_or_tag = self.default_destination_id
        return copy.deepcopy(self.__get_single_item(self.destinations[id_or_tag]))

    def get_destinations(self, id_or_tag):
        """Given a destination ID or tag, return all JobDestinations matching the provided ID or tag

        :param id_or_tag: A destination ID or tag.
        :type id_or_tag: str

        :returns: list or tuple of JobDestinations

        Destinations are not deepcopied, so they should not be passed to
        anything which might modify them.
        """
        return self.destinations.get(id_or_tag, None)

    def get_job_runner_plugins(self, handler_id):
        """Load all configured job runner plugins

        :returns: list of job runner plugins
        """
        rval = {}
        if handler_id in self.handler_runner_plugins:
            plugins_to_load = [ rp for rp in self.runner_plugins if rp['id'] in self.handler_runner_plugins[handler_id] ]
            log.info( "Handler '%s' will load specified runner plugins: %s", handler_id, ', '.join( [ rp['id'] for rp in plugins_to_load ] ) )
        else:
            plugins_to_load = self.runner_plugins
            log.info( "Handler '%s' will load all configured runner plugins", handler_id )
        for runner in plugins_to_load:
            class_names = []
            module = None
            id = runner['id']
            load = runner['load']
            if ':' in load:
                # Name to load was specified as '<module>:<class>'
                module_name, class_name = load.rsplit(':', 1)
                class_names = [ class_name ]
                module = __import__( module_name )
            else:
                # Name to load was specified as '<module>'
                if '.' not in load:
                    # For legacy reasons, try from galaxy.jobs.runners first if there's no '.' in the name
                    module_name = 'galaxy.jobs.runners.' + load
                    try:
                        module = __import__( module_name )
                    except ImportError:
                        # No such module, we'll retry without prepending galaxy.jobs.runners.
                        # All other exceptions (e.g. something wrong with the module code) will raise
                        pass
                if module is None:
                    # If the name included a '.' or loading from the static runners path failed, try the original name
                    module = __import__( load )
                    module_name = load
            if module is None:
                # Module couldn't be loaded, error should have already been displayed
                continue
            for comp in module_name.split( "." )[1:]:
                module = getattr( module, comp )
            if not class_names:
                # If there's not a ':', we check <module>.__all__ for class names
                try:
                    assert module.__all__
                    class_names = module.__all__
                except AssertionError:
                    log.error( 'Runner "%s" does not contain a list of exported classes in __all__' % load )
                    continue
            for class_name in class_names:
                runner_class = getattr( module, class_name )
                try:
                    assert issubclass(runner_class, BaseJobRunner)
                except TypeError:
                    log.warning("A non-class name was found in __all__, ignoring: %s" % id)
                    continue
                except AssertionError:
                    log.warning("Job runner classes must be subclassed from BaseJobRunner, %s has bases: %s" % (id, runner_class.__bases__))
                    continue
                try:
                    rval[id] = runner_class( self.app, runner[ 'workers' ], **runner.get( 'kwds', {} ) )
                except TypeError:
                    log.exception( "Job runner '%s:%s' has not been converted to a new-style runner or encountered TypeError on load" % ( module_name, class_name ) )
                    rval[id] = runner_class( self.app )
                log.debug( "Loaded job runner '%s:%s' as '%s'" % ( module_name, class_name, id ) )
        return rval

    def is_id(self, collection):
        """Given a collection of handlers or destinations, indicate whether the collection represents a tag or a real ID

        :param collection: A representation of a destination or handler
        :type collection: tuple or list

        :returns: bool
        """
        return type(collection) == tuple

    def is_tag(self, collection):
        """Given a collection of handlers or destinations, indicate whether the collection represents a tag or a real ID

        :param collection: A representation of a destination or handler
        :type collection: tuple or list

        :returns: bool
        """
        return type(collection) == list

    def is_handler(self, server_name):
        """Given a server name, indicate whether the server is a job handler

        :param server_name: The name to check
        :type server_name: str

        :return: bool
        """
        for collection in self.handlers.values():
            if server_name in collection:
                return True
        return False

    def convert_legacy_destinations(self, job_runners):
        """Converts legacy (from a URL) destinations to contain the appropriate runner params defined in the URL.

        :param job_runners: All loaded job runner plugins.
        :type job_runners: list of job runner plugins
        """
        for id, destination in [ ( id, destinations[0] ) for id, destinations in self.destinations.items() if self.is_id(destinations) ]:
            # Only need to deal with real destinations, not members of tags
            if destination.legacy and not destination.converted:
                if destination.runner in job_runners:
                    destination.params = job_runners[destination.runner].url_to_destination(destination.url).params
                    destination.converted = True
                    if destination.params:
                        log.debug("Legacy destination with id '%s', url '%s' converted, got params:" % (id, destination.url))
                        for k, v in destination.params.items():
                            log.debug("    %s: %s" % (k, v))
                    else:
                        log.debug("Legacy destination with id '%s', url '%s' converted, got params:" % (id, destination.url))
                else:
                    log.warning("Legacy destination with id '%s' could not be converted: Unknown runner plugin: %s" % (id, destination.runner))


class JobWrapper( object ):
    """
    Wraps a 'model.Job' with convenience methods for running processes and
    state management.
    """
    def __init__( self, job, queue, use_persisted_destination=False ):
        self.job_id = job.id
        self.session_id = job.session_id
        self.user_id = job.user_id
        self.tool = queue.app.toolbox.tools_by_id.get( job.tool_id, None )
        self.queue = queue
        self.app = queue.app
        self.sa_session = self.app.model.context
        self.extra_filenames = []
        self.command_line = None
        # Tool versioning variables
        self.write_version_cmd = None
        self.version_string = ""
        self.galaxy_lib_dir = None
        # With job outputs in the working directory, we need the working
        # directory to be set before prepare is run, or else premature deletion
        # and job recovery fail.
        # Create the working dir if necessary
        try:
            self.app.object_store.create(job, base_dir='job_work', dir_only=True, extra_dir=str(self.job_id))
            self.working_directory = self.app.object_store.get_filename(job, base_dir='job_work', dir_only=True, extra_dir=str(self.job_id))
            log.debug('(%s) Working directory for job is: %s' % (self.job_id, self.working_directory))
        except ObjectInvalid:
            raise Exception('Unable to create job working directory, job failure')
        self.dataset_path_rewriter = self._job_dataset_path_rewriter( self.working_directory )
        self.output_paths = None
        self.output_hdas_and_paths = None
        self.tool_provided_job_metadata = None
        # Wrapper holding the info required to restore and clean up from files used for setting metadata externally
        self.external_output_metadata = metadata.JobExternalOutputMetadataWrapper( job )
        self.job_runner_mapper = JobRunnerMapper( self, queue.dispatcher.url_to_destination, self.app.job_config )
        self.params = None
        if job.params:
            self.params = from_json_string( job.params )
        if use_persisted_destination:
            self.job_runner_mapper.cached_job_destination = JobDestination( from_job=job )

        self.__user_system_pwent = None
        self.__galaxy_system_pwent = None

    def _job_dataset_path_rewriter( self, working_directory ):
        if self.app.config.outputs_to_working_directory:
            dataset_path_rewriter = OutputsToWorkingDirectoryPathRewriter( working_directory )
        else:
            dataset_path_rewriter = NullDatasetPathRewriter( )
        return dataset_path_rewriter

    def can_split( self ):
        # Should the job handler split this job up?
        return self.app.config.use_tasked_jobs and self.tool.parallelism

    def get_job_runner_url( self ):
        log.warning('(%s) Job runner URLs are deprecated, use destinations instead.' % self.job_id)
        return self.job_destination.url

    def get_parallelism(self):
        return self.tool.parallelism

    # legacy naming
    get_job_runner = get_job_runner_url

    @property
    def job_destination(self):
        """Return the JobDestination that this job will use to run.  This will
        either be a configured destination, a randomly selected destination if
        the configured destination was a tag, or a dynamically generated
        destination from the dynamic runner.

        Calling this method for the first time causes the dynamic runner to do
        its calculation, if any.

        :returns: ``JobDestination``
        """
        return self.job_runner_mapper.get_job_destination(self.params)

    def get_job( self ):
        return self.sa_session.query( model.Job ).get( self.job_id )

    def get_id_tag(self):
        # For compatability with drmaa, which uses job_id right now, and TaskWrapper
        return self.get_job().get_id_tag()

    def get_param_dict( self ):
        """
        Restore the dictionary of parameters from the database.
        """
        job = self.get_job()
        param_dict = dict( [ ( p.name, p.value ) for p in job.parameters ] )
        param_dict = self.tool.params_from_strings( param_dict, self.app )
        return param_dict

    def get_version_string_path( self ):
        return os.path.abspath(os.path.join(self.app.config.new_file_path, "GALAXY_VERSION_STRING_%s" % self.job_id))

    def prepare( self, compute_environment=None ):
        """
        Prepare the job to run by creating the working directory and the
        config files.
        """
        self.sa_session.expunge_all()  # this prevents the metadata reverting that has been seen in conjunction with the PBS job runner

        if not os.path.exists( self.working_directory ):
            os.mkdir( self.working_directory )

        job = self._load_job()

        def get_special( ):
            special = self.sa_session.query( model.JobExportHistoryArchive ).filter_by( job=job ).first()
            if not special:
                special = self.sa_session.query( model.GenomeIndexToolData ).filter_by( job=job ).first()
            return special

        tool_evaluator = self._get_tool_evaluator( job )
        compute_environment = compute_environment or self.default_compute_environment( job )
        tool_evaluator.set_compute_environment( compute_environment, get_special=get_special )

        self.sa_session.flush()

        self.command_line, self.extra_filenames = tool_evaluator.build()
        # FIXME: for now, tools get Galaxy's lib dir in their path
        if self.command_line and self.command_line.startswith( 'python' ):
            self.galaxy_lib_dir = os.path.abspath( "lib" )  # cwd = galaxy root
        # Shell fragment to inject dependencies
        self.dependency_shell_commands = self.tool.build_dependency_shell_commands()
        # We need command_line persisted to the db in order for Galaxy to re-queue the job
        # if the server was stopped and restarted before the job finished
        job.command_line = self.command_line
        self.sa_session.add( job )
        self.sa_session.flush()
        # Return list of all extra files
        self.param_dict = tool_evaluator.param_dict
        version_string_cmd = self.tool.version_string_cmd
        if version_string_cmd:
            self.write_version_cmd = "%s > %s 2>&1" % ( version_string_cmd, compute_environment.version_path() )
        else:
            self.write_version_cmd = None
        return self.extra_filenames

    def default_compute_environment( self, job=None ):
        if not job:
            job = self.get_job()
        return SharedComputeEnvironment( self, job )

    def _load_job( self ):
        # Load job from database and verify it has user or session.
        # Restore parameters from the database
        job = self.get_job()
        if job.user is None and job.galaxy_session is None:
            raise Exception( 'Job %s has no user and no session.' % job.id )
        return job

    def _get_tool_evaluator( self, job ):
        # Hacky way to avoid cirular import for now.
        # Placing ToolEvaluator in either jobs or tools
        # result in ciruclar dependency.
        from galaxy.tools.evaluation import ToolEvaluator

        tool_evaluator = ToolEvaluator(
            app=self.app,
            job=job,
            tool=self.tool,
            local_working_directory=self.working_directory,
        )
        return tool_evaluator

    def fail( self, message, exception=False, stdout="", stderr="", exit_code=None ):
        """
        Indicate job failure by setting state and message on all output
        datasets.
        """
        job = self.get_job()
        self.sa_session.refresh( job )
        # if the job was deleted, don't fail it
        if not job.state == job.states.DELETED:
            # Check if the failure is due to an exception
            if exception:
                # Save the traceback immediately in case we generate another
                # below
                job.traceback = traceback.format_exc()
                # Get the exception and let the tool attempt to generate
                # a better message
                etype, evalue, tb = sys.exc_info()
                m = self.tool.handle_job_failure_exception( evalue )
                if m:
                    message = m
            if self.app.config.outputs_to_working_directory:
                for dataset_path in self.get_output_fnames():
                    try:
                        shutil.move( dataset_path.false_path, dataset_path.real_path )
                        log.debug( "fail(): Moved %s to %s" % ( dataset_path.false_path, dataset_path.real_path ) )
                    except ( IOError, OSError ), e:
                        log.error( "fail(): Missing output file in working directory: %s" % e )
            for dataset_assoc in job.output_datasets + job.output_library_datasets:
                dataset = dataset_assoc.dataset
                self.sa_session.refresh( dataset )
                dataset.state = dataset.states.ERROR
                dataset.blurb = 'tool error'
                dataset.info = message
                dataset.set_size()
                dataset.dataset.set_total_size()
                dataset.mark_unhidden()
                if dataset.ext == 'auto':
                    dataset.extension = 'data'
                # Update (non-library) job output datasets through the object store
                if dataset not in job.output_library_datasets:
                    self.app.object_store.update_from_file(dataset.dataset, create=True)
                # Pause any dependent jobs (and those jobs' outputs)
                for dep_job_assoc in dataset.dependent_jobs:
                    self.pause( dep_job_assoc.job, "Execution of this dataset's job is paused because its input datasets are in an error state." )
                self.sa_session.add( dataset )
                self.sa_session.flush()
            job.state = job.states.ERROR
            job.command_line = self.command_line
            job.info = message
            # TODO: Put setting the stdout, stderr, and exit code in one place
            # (not duplicated with the finish method).
            if ( len( stdout ) > DATABASE_MAX_STRING_SIZE ):
                stdout = util.shrink_string_by_size( stdout, DATABASE_MAX_STRING_SIZE, join_by="\n..\n", left_larger=True, beginning_on_size_error=True )
                log.info( "stdout for job %d is greater than %s, only a portion will be logged to database" % ( job.id, DATABASE_MAX_STRING_SIZE_PRETTY ) )
            job.stdout = stdout
            if ( len( stderr ) > DATABASE_MAX_STRING_SIZE ):
                stderr = util.shrink_string_by_size( stderr, DATABASE_MAX_STRING_SIZE, join_by="\n..\n", left_larger=True, beginning_on_size_error=True )
                log.info( "stderr for job %d is greater than %s, only a portion will be logged to database" % ( job.id, DATABASE_MAX_STRING_SIZE_PRETTY ) )
            job.stderr = stderr
            # Let the exit code be Null if one is not provided:
            if ( exit_code != None ):
                job.exit_code = exit_code

            self.sa_session.add( job )
            self.sa_session.flush()
        #Perform email action even on failure.
        for pja in [pjaa.post_job_action for pjaa in job.post_job_actions if pjaa.post_job_action.action_type == "EmailAction"]:
            ActionBox.execute(self.app, self.sa_session, pja, job)
        # If the job was deleted, call tool specific fail actions (used for e.g. external metadata) and clean up
        if self.tool:
            self.tool.job_failed( self, message, exception )
        delete_files = self.app.config.cleanup_job == 'always' or (self.app.config.cleanup_job == 'onsuccess' and job.state == job.states.DELETED)
        self.cleanup( delete_files=delete_files )

    def pause( self, job=None, message=None ):
        if job is None:
            job = self.get_job()
        if message is None:
            message = "Execution of this dataset's job is paused"
        if job.state == job.states.NEW:
            for dataset_assoc in job.output_datasets + job.output_library_datasets:
                dataset_assoc.dataset.dataset.state = dataset_assoc.dataset.dataset.states.PAUSED
                dataset_assoc.dataset.info = message
                self.sa_session.add( dataset_assoc.dataset )
            job.state = job.states.PAUSED
            self.sa_session.add( job )

    def mark_as_resubmitted( self ):
        job = self.get_job()
        self.sa_session.refresh( job )
<<<<<<< HEAD
        # TODO: Enable this code once a UI for resubmitted datasets exists
        #for dataset in [ dataset_assoc.dataset for dataset_assoc in job.output_datasets + job.output_library_datasets ]:
        #    dataset._state = model.Dataset.states.RESUBMITTED
        #    self.sa_session.add( dataset )
=======
        for dataset in [ dataset_assoc.dataset for dataset_assoc in job.output_datasets + job.output_library_datasets ]:
            dataset._state = model.Dataset.states.RESUBMITTED
            self.sa_session.add( dataset )
>>>>>>> ed493034
        job.state = model.Job.states.RESUBMITTED
        self.sa_session.add( job )
        self.sa_session.flush()

    def change_state( self, state, info=False ):
        job = self.get_job()
        self.sa_session.refresh( job )
        for dataset_assoc in job.output_datasets + job.output_library_datasets:
            dataset = dataset_assoc.dataset
            self.sa_session.refresh( dataset )
            dataset.state = state
            if info:
                dataset.info = info
            self.sa_session.add( dataset )
            self.sa_session.flush()
        if info:
            job.info = info
        job.state = state
        self.sa_session.add( job )
        self.sa_session.flush()

    def get_state( self ):
        job = self.get_job()
        self.sa_session.refresh( job )
        return job.state

    def set_runner( self, runner_url, external_id ):
        log.warning('set_runner() is deprecated, use set_job_destination()')
        self.set_job_destination(self.job_destination, external_id)

    def set_job_destination( self, job_destination, external_id=None ):
        """
        Persist job destination params in the database for recovery.

        self.job_destination is not used because a runner may choose to rewrite
        parts of the destination (e.g. the params).
        """
        job = self.get_job()
        self.sa_session.refresh(job)
        log.debug('(%s) Persisting job destination (destination id: %s)' % (job.id, job_destination.id))
        job.destination_id = job_destination.id
        job.destination_params = job_destination.params
        job.job_runner_name = job_destination.runner
        job.job_runner_external_id = external_id
        self.sa_session.add(job)
        self.sa_session.flush()

    def finish( self, stdout, stderr, tool_exit_code=None, remote_working_directory=None ):
        """
        Called to indicate that the associated command has been run. Updates
        the output datasets based on stderr and stdout from the command, and
        the contents of the output files.
        """
        stdout = unicodify( stdout )
        stderr = unicodify( stderr )

        # default post job setup
        self.sa_session.expunge_all()
        job = self.get_job()

        # TODO: After failing here, consider returning from the function.
        try:
            self.reclaim_ownership()
        except:
            log.exception( '(%s) Failed to change ownership of %s, failing' % ( job.id, self.working_directory ) )
            return self.fail( job.info, stdout=stdout, stderr=stderr, exit_code=tool_exit_code )

        # if the job was deleted, don't finish it
        if job.state == job.states.DELETED or job.state == job.states.ERROR:
            # SM: Note that, at this point, the exit code must be saved in case
            # there was an error. Errors caught here could mean that the job
            # was deleted by an administrator (based on old comments), but it
            # could also mean that a job was broken up into tasks and one of
            # the tasks failed. So include the stderr, stdout, and exit code:
            return self.fail( job.info, stderr=stderr, stdout=stdout, exit_code=tool_exit_code )

        # Check the tool's stdout, stderr, and exit code for errors, but only
        # if the job has not already been marked as having an error.
        # The job's stdout and stderr will be set accordingly.

        # We set final_job_state to use for dataset management, but *don't* set
        # job.state until after dataset collection to prevent history issues
        if ( self.check_tool_output( stdout, stderr, tool_exit_code, job ) ):
            final_job_state = job.states.OK
        else:
            final_job_state = job.states.ERROR

        if self.write_version_cmd:
            version_filename = self.get_version_string_path()
            if os.path.exists(version_filename):
                self.version_string = open(version_filename).read()
                os.unlink(version_filename)

        if self.app.config.outputs_to_working_directory and not self.__link_file_check():
            for dataset_path in self.get_output_fnames():
                try:
                    shutil.move( dataset_path.false_path, dataset_path.real_path )
                    log.debug( "finish(): Moved %s to %s" % ( dataset_path.false_path, dataset_path.real_path ) )
                except ( IOError, OSError ):
                    # this can happen if Galaxy is restarted during the job's
                    # finish method - the false_path file has already moved,
                    # and when the job is recovered, it won't be found.
                    if os.path.exists( dataset_path.real_path ) and os.stat( dataset_path.real_path ).st_size > 0:
                        log.warning( "finish(): %s not found, but %s is not empty, so it will be used instead" % ( dataset_path.false_path, dataset_path.real_path ) )
                    else:
                        # Prior to fail we need to set job.state
                        job.state = final_job_state
                        return self.fail( "Job %s's output dataset(s) could not be read" % job.id )

        job_context = ExpressionContext( dict( stdout=job.stdout, stderr=job.stderr ) )
        for dataset_assoc in job.output_datasets + job.output_library_datasets:
            context = self.get_dataset_finish_context( job_context, dataset_assoc.dataset.dataset )
            #should this also be checking library associations? - can a library item be added from a history before the job has ended? - lets not allow this to occur
            for dataset in dataset_assoc.dataset.dataset.history_associations + dataset_assoc.dataset.dataset.library_associations:  # need to update all associated output hdas, i.e. history was shared with job running
                trynum = 0
                while trynum < self.app.config.retry_job_output_collection:
                    try:
                        # Attempt to short circuit NFS attribute caching
                        os.stat( dataset.dataset.file_name )
                        os.chown( dataset.dataset.file_name, os.getuid(), -1 )
                        trynum = self.app.config.retry_job_output_collection
                    except ( OSError, ObjectNotFound ), e:
                        trynum += 1
                        log.warning( 'Error accessing %s, will retry: %s', dataset.dataset.file_name, e )
                        time.sleep( 2 )
                if getattr( dataset, "hidden_beneath_collection_instance", None ):
                    dataset.visible = False
                dataset.blurb = 'done'
                dataset.peek = 'no peek'
                dataset.info = (dataset.info or '')
                if context['stdout'].strip():
                    #Ensure white space between entries
                    dataset.info = dataset.info.rstrip() + "\n" + context['stdout'].strip()
                if context['stderr'].strip():
                    #Ensure white space between entries
                    dataset.info = dataset.info.rstrip() + "\n" + context['stderr'].strip()
                dataset.tool_version = self.version_string
                dataset.set_size()
                if 'uuid' in context:
                    dataset.dataset.uuid = context['uuid']
                # Update (non-library) job output datasets through the object store
                if dataset not in job.output_library_datasets:
                    self.app.object_store.update_from_file(dataset.dataset, create=True)
                if job.states.ERROR == final_job_state:
                    dataset.blurb = "error"
                    dataset.mark_unhidden()
                elif dataset.has_data():
                    # If the tool was expected to set the extension, attempt to retrieve it
                    if dataset.ext == 'auto':
                        dataset.extension = context.get( 'ext', 'data' )
                        dataset.init_meta( copy_from=dataset )
                    #if a dataset was copied, it won't appear in our dictionary:
                    #either use the metadata from originating output dataset, or call set_meta on the copies
                    #it would be quicker to just copy the metadata from the originating output dataset,
                    #but somewhat trickier (need to recurse up the copied_from tree), for now we'll call set_meta()
                    if ( not self.external_output_metadata.external_metadata_set_successfully( dataset, self.sa_session ) and self.app.config.retry_metadata_internally ):
                        dataset.datatype.set_meta( dataset, overwrite=False )  # call datatype.set_meta directly for the initial set_meta call during dataset creation
                    elif not self.external_output_metadata.external_metadata_set_successfully( dataset, self.sa_session ) and job.states.ERROR != final_job_state:
                        dataset._state = model.Dataset.states.FAILED_METADATA
                    else:
                        #load metadata from file
                        #we need to no longer allow metadata to be edited while the job is still running,
                        #since if it is edited, the metadata changed on the running output will no longer match
                        #the metadata that was stored to disk for use via the external process,
                        #and the changes made by the user will be lost, without warning or notice
                        output_filename = self.external_output_metadata.get_output_filenames_by_dataset( dataset, self.sa_session ).filename_out

                        def path_rewriter( path ):
                            if not remote_working_directory or not path:
                                return path
                            normalized_remote_working_directory = os.path.normpath( remote_working_directory )
                            normalized_path = os.path.normpath( path )
                            if normalized_path.startswith( normalized_remote_working_directory ):
                                return normalized_path.replace( normalized_remote_working_directory, self.working_directory, 1 )
                            return path

                        dataset.metadata.from_JSON_dict( output_filename, path_rewriter=path_rewriter )
                    try:
                        assert context.get( 'line_count', None ) is not None
                        if ( not dataset.datatype.composite_type and dataset.dataset.is_multi_byte() ) or self.tool.is_multi_byte:
                            dataset.set_peek( line_count=context['line_count'], is_multi_byte=True )
                        else:
                            dataset.set_peek( line_count=context['line_count'] )
                    except:
                        if ( not dataset.datatype.composite_type and dataset.dataset.is_multi_byte() ) or self.tool.is_multi_byte:
                            dataset.set_peek( is_multi_byte=True )
                        else:
                            dataset.set_peek()
                    try:
                        # set the name if provided by the tool
                        dataset.name = context['name']
                    except:
                        pass
                else:
                    dataset.blurb = "empty"
                    if dataset.ext == 'auto':
                        dataset.extension = 'txt'
                self.sa_session.add( dataset )
            if job.states.ERROR == final_job_state:
                log.debug( "setting dataset state to ERROR" )
                # TODO: This is where the state is being set to error. Change it!
                dataset_assoc.dataset.dataset.state = model.Dataset.states.ERROR
                # Pause any dependent jobs (and those jobs' outputs)
                for dep_job_assoc in dataset_assoc.dataset.dependent_jobs:
                    self.pause( dep_job_assoc.job, "Execution of this dataset's job is paused because its input datasets are in an error state." )
            else:
                dataset_assoc.dataset.dataset.state = model.Dataset.states.OK
            # If any of the rest of the finish method below raises an
            # exception, the fail method will run and set the datasets to
            # ERROR.  The user will never see that the datasets are in error if
            # they were flushed as OK here, since upon doing so, the history
            # panel stops checking for updates.  So allow the
            # self.sa_session.flush() at the bottom of this method set
            # the state instead.

        for pja in job.post_job_actions:
            ActionBox.execute(self.app, self.sa_session, pja.post_job_action, job)
        # Flush all the dataset and job changes above.  Dataset state changes
        # will now be seen by the user.
        self.sa_session.flush()
        # Save stdout and stderr
        if len( job.stdout ) > DATABASE_MAX_STRING_SIZE:
            log.info( "stdout for job %d is greater than %s, only a portion will be logged to database" % ( job.id, DATABASE_MAX_STRING_SIZE_PRETTY ) )
        job.stdout = util.shrink_string_by_size( job.stdout, DATABASE_MAX_STRING_SIZE, join_by="\n..\n", left_larger=True, beginning_on_size_error=True )
        if len( job.stderr ) > DATABASE_MAX_STRING_SIZE:
            log.info( "stderr for job %d is greater than %s, only a portion will be logged to database" % ( job.id, DATABASE_MAX_STRING_SIZE_PRETTY ) )
        job.stderr = util.shrink_string_by_size( job.stderr, DATABASE_MAX_STRING_SIZE, join_by="\n..\n", left_larger=True, beginning_on_size_error=True )
        # The exit code will be null if there is no exit code to be set.
        # This is so that we don't assign an exit code, such as 0, that
        # is either incorrect or has the wrong semantics.
        if None != tool_exit_code:
            job.exit_code = tool_exit_code
        # custom post process setup
        inp_data = dict( [ ( da.name, da.dataset ) for da in job.input_datasets ] )
        out_data = dict( [ ( da.name, da.dataset ) for da in job.output_datasets ] )
        inp_data.update( [ ( da.name, da.dataset ) for da in job.input_library_datasets ] )
        out_data.update( [ ( da.name, da.dataset ) for da in job.output_library_datasets ] )
        input_ext = 'data'
        for _, data in inp_data.items():
            # For loop odd, but sort simulating behavior in galaxy.tools.actions
            if not data:
                continue
            input_ext = data.ext

        param_dict = dict( [ ( p.name, p.value ) for p in job.parameters ] )  # why not re-use self.param_dict here? ##dunno...probably should, this causes tools.parameters.basic.UnvalidatedValue to be used in following methods instead of validated and transformed values during i.e. running workflows
        param_dict = self.tool.params_from_strings( param_dict, self.app )
        # Check for and move associated_files
        self.tool.collect_associated_files(out_data, self.working_directory)
        # Create generated output children and primary datasets and add to param_dict
        collected_datasets = {
            'children': self.tool.collect_child_datasets(out_data, self.working_directory),
            'primary': self.tool.collect_primary_datasets(out_data, self.working_directory, input_ext)
        }
        param_dict.update({'__collected_datasets__': collected_datasets})
        # Certain tools require tasks to be completed after job execution
        # ( this used to be performed in the "exec_after_process" hook, but hooks are deprecated ).
        self.tool.exec_after_process( self.queue.app, inp_data, out_data, param_dict, job=job )
        # Call 'exec_after_process' hook
        self.tool.call_hook( 'exec_after_process', self.queue.app, inp_data=inp_data,
                             out_data=out_data, param_dict=param_dict,
                             tool=self.tool, stdout=job.stdout, stderr=job.stderr )
        job.command_line = self.command_line

        bytes = 0
        # Once datasets are collected, set the total dataset size (includes extra files)
        for dataset_assoc in job.output_datasets:
            dataset_assoc.dataset.dataset.set_total_size()
            bytes += dataset_assoc.dataset.dataset.get_total_size()

        if job.user:
            job.user.total_disk_usage += bytes

        # fix permissions
        for path in [ dp.real_path for dp in self.get_mutable_output_fnames() ]:
            util.umask_fix_perms( path, self.app.config.umask, 0666, self.app.config.gid )

        # Finally set the job state.  This should only happen *after* all
        # dataset creation, and will allow us to eliminate force_history_refresh.
        job.state = final_job_state
        if not job.tasks:
            # If job was composed of tasks, don't attempt to recollect statisitcs
            self._collect_metrics( job )
        self.sa_session.flush()
        log.debug( 'job %d ended' % self.job_id )
        delete_files = self.app.config.cleanup_job == 'always' or ( job.state == job.states.OK and self.app.config.cleanup_job == 'onsuccess' )
        self.cleanup( delete_files=delete_files )

    def check_tool_output( self, stdout, stderr, tool_exit_code, job ):
        return check_output( self.tool, stdout, stderr, tool_exit_code, job )

    def cleanup( self, delete_files=True ):
        # At least one of these tool cleanup actions (job import), is needed
        # for thetool to work properly, that is why one might want to run
        # cleanup but not delete files.
        try:
            if delete_files:
                for fname in self.extra_filenames:
                    os.remove( fname )
                self.external_output_metadata.cleanup_external_metadata( self.sa_session )
            galaxy.tools.imp_exp.JobExportHistoryArchiveWrapper( self.job_id ).cleanup_after_job( self.sa_session )
            galaxy.tools.imp_exp.JobImportHistoryArchiveWrapper( self.app, self.job_id ).cleanup_after_job()
            if delete_files:
                self.app.object_store.delete(self.get_job(), base_dir='job_work', entire_dir=True, dir_only=True, extra_dir=str(self.job_id))
        except:
            log.exception( "Unable to cleanup job %d" % self.job_id )

    def _collect_metrics( self, has_metrics ):
        job = has_metrics.get_job()
        per_plugin_properties = self.app.job_metrics.collect_properties( job.destination_id, self.job_id, self.working_directory )
        if per_plugin_properties:
            log.info( "Collecting job metrics for %s" % has_metrics )
        for plugin, properties in per_plugin_properties.iteritems():
            for metric_name, metric_value in properties.iteritems():
                if metric_value is not None:
                    has_metrics.add_metric( plugin, metric_name, metric_value )

    def get_output_sizes( self ):
        sizes = []
        output_paths = self.get_output_fnames()
        for outfile in [ str( o ) for o in output_paths ]:
            if os.path.exists( outfile ):
                sizes.append( ( outfile, os.stat( outfile ).st_size ) )
            else:
                sizes.append( ( outfile, 0 ) )
        return sizes

    def check_limits(self, runtime=None):
        if self.app.job_config.limits.output_size > 0:
            for outfile, size in self.get_output_sizes():
                if size > self.app.job_config.limits.output_size:
                    log.warning( '(%s) Job output size %s has exceeded the global output size limit', self.get_id_tag(), os.path.basename( outfile ) )
                    return JobState.runner_states.OUTPUT_SIZE_LIMIT, 'Job output file grew too large (greater than %s), please try different inputs or parameters' % util.nice_size( self.app.job_config.limits.output_size )
        if self.app.job_config.limits.walltime_delta is not None and runtime is not None:
            if runtime > self.app.job_config.limits.walltime_delta:
                log.warning( '(%s) Job runtime %s has exceeded the global walltime, it will be terminated', self.get_id_tag(), runtime )
                return JobState.runner_states.GLOBAL_WALLTIME_REACHED, 'Job ran longer than the maximum allowed execution time (runtime: %s, limit: %s), please try different inputs or parameters' % ( str(runtime).split('.')[0], self.app.job_config.limits.walltime )
        return None

    def has_limits( self ):
        has_output_limit = self.app.job_config.limits.output_size > 0
        has_walltime_limit = self.app.job_config.limits.walltime_delta is not None
        return has_output_limit or has_walltime_limit

    def get_command_line( self ):
        return self.command_line

    def get_session_id( self ):
        return self.session_id

    def get_env_setup_clause( self ):
        if self.app.config.environment_setup_file is None:
            return ''
        return '[ -f "%s" ] && . %s' % ( self.app.config.environment_setup_file, self.app.config.environment_setup_file )

    def get_input_dataset_fnames( self,  ds ):
        filenames = []
        filenames = [ ds.file_name ]
        #we will need to stage in metadata file names also
        #TODO: would be better to only stage in metadata files that are actually needed (found in command line, referenced in config files, etc.)
        for key, value in ds.metadata.items():
            if isinstance( value, model.MetadataFile ):
                filenames.append( value.file_name )
        return filenames

    def get_input_fnames( self ):
        job = self.get_job()
        filenames = []
        for da in job.input_datasets + job.input_library_datasets:  # da is JobToInputDatasetAssociation object
            if da.dataset:
                filenames.extend(self.get_input_dataset_fnames(da.dataset))
        return filenames

    def get_input_paths( self, job=None ):
        if job is None:
            job = self.get_job()
        paths = []
        for da in job.input_datasets + job.input_library_datasets:  # da is JobToInputDatasetAssociation object
            if da.dataset:
                filenames = self.get_input_dataset_fnames(da.dataset)
                for real_path in filenames:
                    false_path = self.dataset_path_rewriter.rewrite_dataset_path( da.dataset, 'input' )
                    paths.append( DatasetPath( da.id, real_path=real_path, false_path=false_path, mutable=False ) )
        return paths

    def get_output_fnames( self ):
        if self.output_paths is None:
            self.compute_outputs()
        return self.output_paths

    def get_mutable_output_fnames( self ):
        if self.output_paths is None:
            self.compute_outputs()
        return filter( lambda dsp: dsp.mutable, self.output_paths )

    def get_output_hdas_and_fnames( self ):
        if self.output_hdas_and_paths is None:
            self.compute_outputs()
        return self.output_hdas_and_paths

    def compute_outputs( self ) :
        dataset_path_rewriter = self.dataset_path_rewriter

        job = self.get_job()
        # Job output datasets are combination of history, library, and jeha datasets.
        special = self.sa_session.query( model.JobExportHistoryArchive ).filter_by( job=job ).first()
        false_path = None

        results = []
        for da in job.output_datasets + job.output_library_datasets:
            da_false_path = dataset_path_rewriter.rewrite_dataset_path( da.dataset, 'output' )
            mutable = da.dataset.dataset.external_filename is None
            dataset_path = DatasetPath( da.dataset.dataset.id, da.dataset.file_name, false_path=da_false_path, mutable=mutable )
            results.append( ( da.name, da.dataset, dataset_path ) )

        self.output_paths = [t[2] for t in results]
        self.output_hdas_and_paths = dict([(t[0],  t[1:]) for t in results])
        if special:
            false_path = dataset_path_rewriter.rewrite_dataset_path( special.dataset, 'output' )
            dsp = DatasetPath( special.dataset.id, special.dataset.file_name, false_path )
            self.output_paths.append( dsp )
        return self.output_paths

    def get_output_file_id( self, file ):
        if self.output_paths is None:
            self.get_output_fnames()
        for dp in self.output_paths:
            if self.app.config.outputs_to_working_directory and os.path.basename( dp.false_path ) == file:
                return dp.dataset_id
            elif os.path.basename( dp.real_path ) == file:
                return dp.dataset_id
        return None

    def get_tool_provided_job_metadata( self ):
        if self.tool_provided_job_metadata is not None:
            return self.tool_provided_job_metadata

        # Look for JSONified job metadata
        self.tool_provided_job_metadata = []
        meta_file = os.path.join( self.working_directory, TOOL_PROVIDED_JOB_METADATA_FILE )
        if os.path.exists( meta_file ):
            for line in open( meta_file, 'r' ):
                try:
                    line = from_json_string( line )
                    assert 'type' in line
                except:
                    log.exception( '(%s) Got JSON data from tool, but data is improperly formatted or no "type" key in data' % self.job_id )
                    log.debug( 'Offending data was: %s' % line )
                    continue
                # Set the dataset id if it's a dataset entry and isn't set.
                # This isn't insecure.  We loop the job's output datasets in
                # the finish method, so if a tool writes out metadata for a
                # dataset id that it doesn't own, it'll just be ignored.
                if line['type'] == 'dataset' and 'dataset_id' not in line:
                    try:
                        line['dataset_id'] = self.get_output_file_id( line['dataset'] )
                    except KeyError:
                        log.warning( '(%s) Tool provided job dataset-specific metadata without specifying a dataset' % self.job_id )
                        continue
                self.tool_provided_job_metadata.append( line )
        return self.tool_provided_job_metadata

    def get_dataset_finish_context( self, job_context, dataset ):
        for meta in self.get_tool_provided_job_metadata():
            if meta['type'] == 'dataset' and meta['dataset_id'] == dataset.id:
                return ExpressionContext( meta, job_context )
        return job_context

    def setup_external_metadata( self, exec_dir=None, tmp_dir=None, dataset_files_path=None, config_root=None, config_file=None, datatypes_config=None, set_extension=True, **kwds ):
        # extension could still be 'auto' if this is the upload tool.
        job = self.get_job()
        if set_extension:
            for output_dataset_assoc in job.output_datasets:
                if output_dataset_assoc.dataset.ext == 'auto':
                    context = self.get_dataset_finish_context( dict(), output_dataset_assoc.dataset.dataset )
                    output_dataset_assoc.dataset.extension = context.get( 'ext', 'data' )
            self.sa_session.flush()
        if tmp_dir is None:
            #this dir should should relative to the exec_dir
            tmp_dir = self.app.config.new_file_path
        if dataset_files_path is None:
            dataset_files_path = self.app.model.Dataset.file_path
        if config_root is None:
            config_root = self.app.config.root
        if config_file is None:
            config_file = self.app.config.config_file
        if datatypes_config is None:
            datatypes_config = self.app.datatypes_registry.integrated_datatypes_configs
        return self.external_output_metadata.setup_external_metadata( [ output_dataset_assoc.dataset for output_dataset_assoc in job.output_datasets + job.output_library_datasets ],
                                                                      self.sa_session,
                                                                      exec_dir=exec_dir,
                                                                      tmp_dir=tmp_dir,
                                                                      dataset_files_path=dataset_files_path,
                                                                      config_root=config_root,
                                                                      config_file=config_file,
                                                                      datatypes_config=datatypes_config,
                                                                      job_metadata=os.path.join( self.working_directory, TOOL_PROVIDED_JOB_METADATA_FILE ),
                                                                      **kwds )

    @property
    def user( self ):
        job = self.get_job()
        if job.user is not None:
            return job.user.email
        elif job.galaxy_session is not None and job.galaxy_session.user is not None:
            return job.galaxy_session.user.email
        elif job.history is not None and job.history.user is not None:
            return job.history.user.email
        elif job.galaxy_session is not None:
            return 'anonymous@' + job.galaxy_session.remote_addr.split()[-1]
        else:
            return 'anonymous@unknown'

    def __link_file_check( self ):
        """ outputs_to_working_directory breaks library uploads where data is
        linked.  This method is a hack that solves that problem, but is
        specific to the upload tool and relies on an injected job param.  This
        method should be removed ASAP and replaced with some properly generic
        and stateful way of determining link-only datasets. -nate
        """
        job = self.get_job()
        param_dict = job.get_param_values( self.app )
        return self.tool.id == 'upload1' and param_dict.get( 'link_data_only', None ) == 'link_to_files'

    def _change_ownership( self, username, gid ):
        job = self.get_job()
        # FIXME: hardcoded path
        cmd = [ '/usr/bin/sudo', '-E', self.app.config.external_chown_script, self.working_directory, username, str( gid ) ]
        log.debug( '(%s) Changing ownership of working directory with: %s' % ( job.id, ' '.join( cmd ) ) )
        p = subprocess.Popen( cmd, shell=False, stdout=subprocess.PIPE, stderr=subprocess.PIPE )
        # TODO: log stdout/stderr
        stdout, stderr = p.communicate()
        assert p.returncode == 0

    def change_ownership_for_run( self ):
        job = self.get_job()
        if self.app.config.external_chown_script and job.user is not None:
            try:
                self._change_ownership( self.user_system_pwent[0], str( self.user_system_pwent[3] ) )
            except:
                log.exception( '(%s) Failed to change ownership of %s, making world-writable instead' % ( job.id, self.working_directory ) )
                os.chmod( self.working_directory, 0777 )

    def reclaim_ownership( self ):
        job = self.get_job()
        if self.app.config.external_chown_script and job.user is not None:
            self._change_ownership( self.galaxy_system_pwent[0], str( self.galaxy_system_pwent[3] ) )

    @property
    def user_system_pwent( self ):
        if self.__user_system_pwent is None:
            job = self.get_job()
            try:
                self.__user_system_pwent = pwd.getpwnam( job.user.email.split('@')[0] )
            except:
                pass
        return self.__user_system_pwent

    @property
    def galaxy_system_pwent( self ):
        if self.__galaxy_system_pwent is None:
            self.__galaxy_system_pwent = pwd.getpwuid(os.getuid())
        return self.__galaxy_system_pwent

    def get_output_destination( self, output_path ):
        """
        Destination for outputs marked as from_work_dir. This is the normal case,
        just copy these files directly to the ulimate destination.
        """
        return output_path

    @property
    def requires_setting_metadata( self ):
        if self.tool:
            return self.tool.requires_setting_metadata
        return False


class TaskWrapper(JobWrapper):
    """
    Extension of JobWrapper intended for running tasks.
    Should be refactored into a generalized executable unit wrapper parent, then jobs and tasks.
    """
    # Abstract this to be more useful for running tasks that *don't* necessarily compose a job.

    def __init__(self, task, queue):
        super(TaskWrapper, self).__init__(task.job, queue)
        self.task_id = task.id
        working_directory = task.working_directory
        self.working_directory = working_directory
        job_dataset_path_rewriter = self._job_dataset_path_rewriter( self.working_directory )
        self.dataset_path_rewriter = TaskPathRewriter( working_directory, job_dataset_path_rewriter )
        if task.prepare_input_files_cmd is not None:
            self.prepare_input_files_cmds = [ task.prepare_input_files_cmd ]
        else:
            self.prepare_input_files_cmds = None
        self.status = task.states.NEW

    def can_split( self ):
        # Should the job handler split this job up? TaskWrapper should
        # always return False as the job has already been split.
        return False

    def get_job( self ):
        if self.job_id:
            return self.sa_session.query( model.Job ).get( self.job_id )
        else:
            return None

    def get_task( self ):
        return self.sa_session.query(model.Task).get(self.task_id)

    def get_id_tag(self):
        # For compatibility with drmaa job runner and TaskWrapper, instead of using job_id directly
        return self.get_task().get_id_tag()

    def get_param_dict( self ):
        """
        Restore the dictionary of parameters from the database.
        """
        job = self.sa_session.query( model.Job ).get( self.job_id )
        param_dict = dict( [ ( p.name, p.value ) for p in job.parameters ] )
        param_dict = self.tool.params_from_strings( param_dict, self.app )
        return param_dict

    def prepare( self, compute_environment=None ):
        """
        Prepare the job to run by creating the working directory and the
        config files.
        """
        # Restore parameters from the database
        job = self._load_job()
        task = self.get_task()

        # DBTODO New method for generating command line for a task?

        tool_evaluator = self._get_tool_evaluator( job )
        compute_environment = compute_environment or self.default_compute_environment( job )
        tool_evaluator.set_compute_environment( compute_environment )

        self.sa_session.flush()

        self.command_line, self.extra_filenames = tool_evaluator.build()

        # FIXME: for now, tools get Galaxy's lib dir in their path
        if self.command_line and self.command_line.startswith( 'python' ):
            self.galaxy_lib_dir = os.path.abspath( "lib" )  # cwd = galaxy root
        # Shell fragment to inject dependencies
        self.dependency_shell_commands = self.tool.build_dependency_shell_commands()
        # We need command_line persisted to the db in order for Galaxy to re-queue the job
        # if the server was stopped and restarted before the job finished
        task.command_line = self.command_line
        self.sa_session.add( task )
        self.sa_session.flush()

        self.param_dict = tool_evaluator.param_dict
        self.status = 'prepared'
        return self.extra_filenames

    def fail( self, message, exception=False ):
        log.error("TaskWrapper Failure %s" % message)
        self.status = 'error'
        # How do we want to handle task failure?  Fail the job and let it clean up?

    def change_state( self, state, info=False ):
        task = self.get_task()
        self.sa_session.refresh( task )
        if info:
            task.info = info
        task.state = state
        self.sa_session.add( task )
        self.sa_session.flush()

    def get_state( self ):
        task = self.get_task()
        self.sa_session.refresh( task )
        return task.state

    def get_exit_code( self ):
        task = self.get_task()
        self.sa_session.refresh( task )
        return task.exit_code

    def set_runner( self, runner_url, external_id ):
        task = self.get_task()
        self.sa_session.refresh( task )
        task.task_runner_name = runner_url
        task.task_runner_external_id = external_id
        # DBTODO Check task job_runner_stuff
        self.sa_session.add( task )
        self.sa_session.flush()

    def finish( self, stdout, stderr, tool_exit_code=None ):
        # DBTODO integrate previous finish logic.
        # Simple finish for tasks.  Just set the flag OK.
        """
        Called to indicate that the associated command has been run. Updates
        the output datasets based on stderr and stdout from the command, and
        the contents of the output files.
        """
        stdout = unicodify( stdout )
        stderr = unicodify( stderr )

        # This may have ended too soon
        log.debug( 'task %s for job %d ended; exit code: %d'
                 % (self.task_id, self.job_id,
                    tool_exit_code if tool_exit_code != None else -256 ) )
        # default post job setup_external_metadata
        self.sa_session.expunge_all()
        task = self.get_task()
        # if the job was deleted, don't finish it
        if task.state == task.states.DELETED:
            # Job was deleted by an administrator
            delete_files = self.app.config.cleanup_job in ( 'always', 'onsuccess' )
            self.cleanup( delete_files=delete_files )
            return
        elif task.state == task.states.ERROR:
            self.fail( task.info )
            return

        # Check what the tool returned. If the stdout or stderr matched
        # regular expressions that indicate errors, then set an error.
        # The same goes if the tool's exit code was in a given range.
        if ( self.check_tool_output( stdout, stderr, tool_exit_code, task ) ):
            task.state = task.states.OK
        else:
            task.state = task.states.ERROR

        # Save stdout and stderr
        if len( stdout ) > DATABASE_MAX_STRING_SIZE:
            log.error( "stdout for task %d is greater than %s, only a portion will be logged to database" % ( task.id, DATABASE_MAX_STRING_SIZE_PRETTY ) )
        task.stdout = util.shrink_string_by_size( stdout, DATABASE_MAX_STRING_SIZE, join_by="\n..\n", left_larger=True, beginning_on_size_error=True )
        if len( stderr ) > DATABASE_MAX_STRING_SIZE:
            log.error( "stderr for task %d is greater than %s, only a portion will be logged to database" % ( task.id, DATABASE_MAX_STRING_SIZE_PRETTY ) )
        self._collect_metrics( task )
        task.stderr = util.shrink_string_by_size( stderr, DATABASE_MAX_STRING_SIZE, join_by="\n..\n", left_larger=True, beginning_on_size_error=True )
        task.exit_code = tool_exit_code
        task.command_line = self.command_line
        self.sa_session.flush()

    def cleanup( self ):
        # There is no task cleanup.  The job cleans up for all tasks.
        pass

    def get_command_line( self ):
        return self.command_line

    def get_session_id( self ):
        return self.session_id

    def get_output_file_id( self, file ):
        # There is no permanent output file for tasks.
        return None

    def get_tool_provided_job_metadata( self ):
        # DBTODO Handle this as applicable for tasks.
        return None

    def get_dataset_finish_context( self, job_context, dataset ):
        # Handled at the parent job level.  Do nothing here.
        pass

    def setup_external_metadata( self, exec_dir=None, tmp_dir=None, dataset_files_path=None, config_root=None, config_file=None, datatypes_config=None, set_extension=True, **kwds ):
        # There is no metadata setting for tasks.  This is handled after the merge, at the job level.
        return ""

    def get_output_destination( self, output_path ):
        """
        Destination for outputs marked as from_work_dir. These must be copied with
        the same basenme as the path for the ultimate output destination. This is
        required in the task case so they can be merged.
        """
        return os.path.join( self.working_directory, os.path.basename( output_path ) )


class ComputeEnvironment( object ):
    """ Definition of the job as it will be run on the (potentially) remote
    compute server.
    """
    __metaclass__ = ABCMeta

    @abstractmethod
    def output_paths( self ):
        """ Output DatasetPaths defined by job. """

    @abstractmethod
    def input_paths( self ):
        """ Input DatasetPaths defined by job. """

    @abstractmethod
    def working_directory( self ):
        """ Job working directory (potentially remote) """

    @abstractmethod
    def config_directory( self ):
        """ Directory containing config files (potentially remote) """

    @abstractmethod
    def sep( self ):
        """ os.path.sep for the platform this job will execute in.
        """

    @abstractmethod
    def new_file_path( self ):
        """ Location to dump new files for this job on remote server. """

    @abstractmethod
    def version_path( self ):
        """ Location of the version file for the underlying tool. """

    @abstractmethod
    def unstructured_path_rewriter( self ):
        """ Return a function that takes in a value, determines if it is path
        to be rewritten (will be passed non-path values as well - onus is on
        this function to determine both if its input is a path and if it should
        be rewritten.)
        """


class SimpleComputeEnvironment( object ):

    def config_directory( self ):
        return self.working_directory( )

    def sep( self ):
        return os.path.sep

    def unstructured_path_rewriter( self ):
        return lambda v: v


class SharedComputeEnvironment( SimpleComputeEnvironment ):
    """ Default ComputeEnviornment for job and task wrapper to pass
    to ToolEvaluator - valid when Galaxy and compute share all the relevant
    file systems.
    """

    def __init__( self, job_wrapper, job ):
        self.app = job_wrapper.app
        self.job_wrapper = job_wrapper
        self.job = job

    def output_paths( self ):
        return self.job_wrapper.get_output_fnames()

    def input_paths( self ):
        return self.job_wrapper.get_input_paths( self.job )

    def working_directory( self ):
        return self.job_wrapper.working_directory

    def new_file_path( self ):
        return os.path.abspath( self.app.config.new_file_path )

    def version_path( self ):
        return self.job_wrapper.get_version_string_path()


class NoopQueue( object ):
    """
    Implements the JobQueue / JobStopQueue interface but does nothing
    """
    def put( self, *args, **kwargs ):
        return

    def put_stop( self, *args ):
        return

    def shutdown( self ):
        return


class ParallelismInfo(object):
    """
    Stores the information (if any) for running multiple instances of the tool in parallel
    on the same set of inputs.
    """
    def __init__(self, tag):
        self.method = tag.get('method')
        if isinstance(tag, dict):
            items = tag.iteritems()
        else:
            items = tag.attrib.items()
        self.attributes = dict( [ item for item in items if item[ 0 ] != 'method' ])
        if len(self.attributes) == 0:
            # legacy basic mode - provide compatible defaults
            self.attributes['split_size'] = 20
            self.attributes['split_mode'] = 'number_of_parts'<|MERGE_RESOLUTION|>--- conflicted
+++ resolved
@@ -940,16 +940,9 @@
     def mark_as_resubmitted( self ):
         job = self.get_job()
         self.sa_session.refresh( job )
-<<<<<<< HEAD
-        # TODO: Enable this code once a UI for resubmitted datasets exists
-        #for dataset in [ dataset_assoc.dataset for dataset_assoc in job.output_datasets + job.output_library_datasets ]:
-        #    dataset._state = model.Dataset.states.RESUBMITTED
-        #    self.sa_session.add( dataset )
-=======
         for dataset in [ dataset_assoc.dataset for dataset_assoc in job.output_datasets + job.output_library_datasets ]:
             dataset._state = model.Dataset.states.RESUBMITTED
             self.sa_session.add( dataset )
->>>>>>> ed493034
         job.state = model.Job.states.RESUBMITTED
         self.sa_session.add( job )
         self.sa_session.flush()
