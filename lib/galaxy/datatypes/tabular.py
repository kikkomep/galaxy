--- conflicted
+++ resolved
@@ -25,10 +25,6 @@
 
     # All tabular data is chunkable.
     CHUNKABLE = True
-<<<<<<< HEAD
-    CHUNK_SIZE = 10000
-=======
->>>>>>> ed493034
 
     """Add metadata elements"""
     MetadataElement( name="comment_lines", default=0, desc="Number of comment lines", readonly=False, optional=True, no_value=0 )
