# ---- HTTP Server ----------------------------------------------------------

[server:main]

use = egg:Paste#http
port = 9001
host = 127.0.0.1
use_threadpool = true
threadpool_workers = 10

# ---- Galaxy Webapps Report Interface -------------------------------------------------

[app:main]

# Specifies the factory for the universe WSGI application
paste.app_factory = galaxy.webapps.reports.buildapp:app_factory
log_level = DEBUG

# Database connection
#database_file = database/universe.sqlite
# You may use a SQLAlchemy connection string to specify an external database instead
database_connection = postgres:///galaxy_test?host=/var/run/postgresql

# Where dataset files are saved
file_path = database/files
# Temporary storage for additional datasets, this should be shared through the cluster
new_file_path = database/tmp

# Where templates are stored
template_path = lib/galaxy/webapps/reports/templates

# Session support (beaker)
use_beaker_session = True
session_type = memory
session_data_dir = %(here)s/database/beaker_sessions
session_key = galaxysessions
session_secret = changethisinproduction

# Galaxy session security
# The value of id_secret MUST be the same as the value of id_secret in universe_wsgi.ini
id_secret = changethisinproductiontoo

# Configuration for debugging middleware
debug = true
use_lint = false

# NEVER enable this on a public site (even test or QA)
# use_interactive = true

<<<<<<< HEAD
=======
# Force everyone to log in (disable anonymous access)
require_login = False

>>>>>>> 8243eee0
# path to sendmail
sendmail_path = /usr/sbin/sendmail

# Address to join mailing list
mailing_join_addr = galaxy-user-join@bx.psu.edu

# Write thread status periodically to 'heartbeat.log' (careful, uses disk space rapidly!)
## use_heartbeat = True

# Profiling middleware (cProfile based)
## use_profile = True

# Use the new iframe / javascript based layout
use_new_layout = true

# Serving static files (needed if running standalone)
static_enabled = True
static_cache_time = 360
static_dir = lib/galaxy/webapps/reports/static
static_images_dir = lib/galaxy/webapps/reports/static/images
static_favicon_dir = lib/galaxy/webapps/reports/static/favicon.ico
static_scripts_dir = lib/galaxy/webapps/reports/static/scripts
static_style_dir = lib/galaxy/webapps/reports/static/january_2008_style/blue
<|MERGE_RESOLUTION|>--- conflicted
+++ resolved
@@ -47,12 +47,9 @@
 # NEVER enable this on a public site (even test or QA)
 # use_interactive = true
 
-<<<<<<< HEAD
-=======
 # Force everyone to log in (disable anonymous access)
 require_login = False
 
->>>>>>> 8243eee0
 # path to sendmail
 sendmail_path = /usr/sbin/sendmail
 
