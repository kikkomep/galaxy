<<<<<<< HEAD
define(["libs/toastr","mvc/library/library-model","mvc/ui/ui-select"],function(a,b,c){var d=Backbone.View.extend({el:"#center",model:null,options:{},events:{"click .toolbtn_save_permissions":"savePermissions"},initialize:function(a){this.options=_.extend(this.options,a),this.options.id&&this.fetchLibrary()},fetchLibrary:function(c){this.options=_.extend(this.options,c),this.model=new b.Library({id:this.options.id});var d=this;this.model.fetch({success:function(){d.options.show_permissions?d.showPermissions():d.render()},error:function(b,c){"undefined"!=typeof c.responseJSON?a.error(c.responseJSON.err_msg+" Click this to go back.","",{onclick:function(){Galaxy.libraries.library_router.back()}}):a.error("An error ocurred. Click this to go back.","",{onclick:function(){Galaxy.libraries.library_router.back()}})}})},render:function(a){$(".tooltip").remove(),this.options=_.extend(this.options,a);var b=this.templateLibrary();this.$el.html(b({item:this.model})),$("#center [data-toggle]").tooltip()},shareDataset:function(){a.info("Feature coming soon.")},goBack:function(){Galaxy.libraries.library_router.back()},showPermissions:function(b){this.options=_.extend(this.options,b),$(".tooltip").remove(),void 0!==this.options.fetched_permissions&&this.model.set(0===this.options.fetched_permissions.access_library_role_list.length?{is_unrestricted:!0}:{is_unrestricted:!1});var c=!1;Galaxy.currUser&&(c=Galaxy.currUser.isAdmin());var d=this.templateLibraryPermissions();this.$el.html(d({library:this.model,is_admin:c}));var e=this;void 0===this.options.fetched_permissions?$.get("/api/libraries/"+e.id+"/permissions?scope=current").done(function(a){e.prepareSelectBoxes({fetched_permissions:a})}).fail(function(){a.error("An error occurred while attempting to fetch library permissions.")}):this.prepareSelectBoxes({}),$("#center [data-toggle]").tooltip(),$("#center").css("overflow","auto")},_serializeRoles:function(a){for(var b=[],c=0;c<a.length;c++)b.push(a[c][1]+":"+a[c][0]);return b},prepareSelectBoxes:function(a){this.options=_.extend(this.options,a);var b=this.options.fetched_permissions,d=this,e=this._serializeRoles(b.access_library_role_list),f=this._serializeRoles(b.add_library_item_role_list),g=this._serializeRoles(b.manage_library_role_list),h=this._serializeRoles(b.modify_library_role_list);d.accessSelectObject=new c.View(this._createSelectOptions(this,"access_perm",e,!0)),d.addSelectObject=new c.View(this._createSelectOptions(this,"add_perm",f,!1)),d.manageSelectObject=new c.View(this._createSelectOptions(this,"manage_perm",g,!1)),d.modifySelectObject=new c.View(this._createSelectOptions(this,"modify_perm",h,!1))},_createSelectOptions:function(a,b,c,d){d=d===!0?d:!1;var e={minimumInputLength:0,css:b,multiple:!0,placeholder:"Click to select a role",container:a.$el.find("#"+b),ajax:{url:"/api/libraries/"+a.id+"/permissions?scope=available&is_library_access="+d,dataType:"json",quietMillis:100,data:function(a,b){return{q:a,page_limit:10,page:b}},results:function(a,b){var c=10*b<a.total;return{results:a.roles,more:c}}},formatResult:function(a){return a.name+" type: "+a.type},formatSelection:function(a){return a.name},initSelection:function(a,b){var c=[];$(a.val().split(",")).each(function(){var a=this.split(":");c.push({id:a[0],name:a[1]})}),b(c)},initialData:c,dropdownCssClass:"bigdrop"};return e},comingSoon:function(){a.warning("Feature coming soon.")},copyToClipboard:function(){var a=Backbone.history.location.href;-1!==a.lastIndexOf("/permissions")&&(a=a.substr(0,a.lastIndexOf("/permissions"))),window.prompt("Copy to clipboard: Ctrl+C, Enter",a)},makeDatasetPrivate:function(){var b=this;$.post("/api/libraries/datasets/"+b.id+"/permissions?action=make_private").done(function(c){b.model.set({is_unrestricted:!1}),b.showPermissions({fetched_permissions:c}),a.success("The dataset is now private to you.")}).fail(function(){a.error("An error occurred while attempting to make dataset private.")})},removeDatasetRestrictions:function(){var b=this;$.post("/api/libraries/datasets/"+b.id+"/permissions?action=remove_restrictions").done(function(c){b.model.set({is_unrestricted:!0}),b.showPermissions({fetched_permissions:c}),a.success("Access to this dataset is now unrestricted.")}).fail(function(){a.error("An error occurred while attempting to make dataset unrestricted.")})},_extractIds:function(a){ids_list=[];for(var b=a.length-1;b>=0;b--)ids_list.push(a[b].id);return ids_list},savePermissions:function(){var b=this,c=this._extractIds(this.accessSelectObject.$el.select2("data")),d=this._extractIds(this.addSelectObject.$el.select2("data")),e=this._extractIds(this.manageSelectObject.$el.select2("data")),f=this._extractIds(this.modifySelectObject.$el.select2("data"));$.post("/api/libraries/"+b.id+"/permissions?action=set_permissions",{"access_ids[]":c,"add_ids[]":d,"manage_ids[]":e,"modify_ids[]":f}).done(function(c){b.showPermissions({fetched_permissions:c}),a.success("Permissions saved.")}).fail(function(){a.error("An error occurred while attempting to set library permissions.")})},templateLibrary:function(){var a=[];return a.push('<div class="library_style_container">'),a.push('  <div id="library_toolbar">'),a.push('   <button data-toggle="tooltip" data-placement="top" title="Modify library item" class="btn btn-default toolbtn_modify_dataset primary-button" type="button"><span class="fa fa-pencil"></span> Modify</span></button>'),a.push('   <a href="#folders/<%- item.get("folder_id") %>/datasets/<%- item.id %>/permissions"><button data-toggle="tooltip" data-placement="top" title="Manage permissions" class="btn btn-default toolbtn_change_permissions primary-button" type="button"><span class="fa fa-group"></span> Permissions</span></button></a>'),a.push('   <button data-toggle="tooltip" data-placement="top" title="Share dataset" class="btn btn-default toolbtn-share-dataset primary-button" type="button"><span class="fa fa-share"></span> Share</span></button>'),a.push("  </div>"),a.push("  <p>"),a.push("  This dataset is unrestricted so everybody can access it. Just share the URL of this page. "),a.push('  <button data-toggle="tooltip" data-placement="top" title="Copy to clipboard" class="btn btn-default btn-copy-link-to-clipboard primary-button" type="button"><span class="fa fa-clipboard"></span> To Clipboard</span></button> '),a.push("  </p>"),a.push('<div class="dataset_table">'),a.push('   <table class="grid table table-striped table-condensed">'),a.push("       <tr>"),a.push('           <th scope="row" id="id_row" data-id="<%= _.escape(item.get("ldda_id")) %>">Name</th>'),a.push('           <td><%= _.escape(item.get("name")) %></td>'),a.push("       </tr>"),a.push('   <% if (item.get("file_ext")) { %>'),a.push("       <tr>"),a.push('           <th scope="row">Data type</th>'),a.push('           <td><%= _.escape(item.get("file_ext")) %></td>'),a.push("       </tr>"),a.push("   <% } %>"),a.push("    </table>"),a.push("</div>"),a.push("</div>"),_.template(a.join(""))},templateLibraryPermissions:function(){var a=[];return a.push('<div class="library_style_container">'),a.push('  <div id="library_toolbar">'),a.push('   <a href="#"><button data-toggle="tooltip" data-placement="top" title="Go back to the list of Libraries" class="btn btn-default primary-button" type="button"><span class="fa fa-list"></span> Libraries</span></button></a>'),a.push("  </div>"),a.push('<h1>Library: <%= _.escape(library.get("name")) %></h1>'),a.push('<div class="alert alert-warning">'),a.push("<% if (is_admin) { %>"),a.push("You are logged in as an <strong>administrator</strong> therefore you can manage any library on this Galaxy instance. Please make sure you understand the consequences."),a.push("<% } else { %>"),a.push("You can assign any number of roles to any of the following permission types. However please read carefully the implications of such actions."),a.push("<% }%>"),a.push("</div>"),a.push('<div class="dataset_table">'),a.push("<h2>Library permissions</h2>"),a.push("<h4>Roles that can access the library</h4>"),a.push('<div id="access_perm" class="access_perm roles-selection"></div>'),a.push('<div class="alert alert-info roles-selection">User with <strong>any</strong> of these roles can access this library. If there are no access roles set on the library it is considered <strong>unrestricted</strong>.</div>'),a.push("<h4>Roles that can manage permissions on this library</h4>"),a.push('<div id="manage_perm" class="manage_perm roles-selection"></div>'),a.push('<div class="alert alert-info roles-selection">User with <strong>any</strong> of these roles can manage permissions on this library (includes giving access).</div>'),a.push("<h4>Roles that can add items to this library</h4>"),a.push('<div id="add_perm" class="add_perm roles-selection"></div>'),a.push('<div class="alert alert-info roles-selection">User with <strong>any</strong> of these roles can add items to this library (folders and datasets).</div>'),a.push("<h4>Roles that can modify this library</h4>"),a.push('<div id="modify_perm" class="modify_perm roles-selection"></div>'),a.push('<div class="alert alert-info roles-selection">User with <strong>any</strong> of these roles can modify this library (name, synopsis, etc.).</div>'),a.push('<button data-toggle="tooltip" data-placement="top" title="Save modifications made on this page" class="btn btn-default toolbtn_save_permissions primary-button" type="button"><span class="fa fa-floppy-o"></span> Save</span></button>'),a.push("</div>"),a.push("</div>"),_.template(a.join(""))}});return{LibraryView:d}});
//# sourceMappingURL=../../../maps/mvc/library/library-library-view.js.map
=======
define([
  "libs/toastr",
  "mvc/library/library-model",
  'mvc/ui/ui-select'
  ],
function(
        mod_toastr,
        mod_library_model,
        mod_select
        ) {

var LibraryView = Backbone.View.extend({
  el: '#center',

  model: null,

  options: {

  },

  events: {
    "click .toolbtn_save_permissions"     :   "savePermissions"
  },

  initialize: function(options){
    this.options = _.extend(this.options, options);
    if (this.options.id){
      this.fetchLibrary();
    }
  },

  fetchLibrary: function(options){
    this.options = _.extend(this.options, options);
    this.model = new mod_library_model.Library({id:this.options.id});
    var that = this;
    this.model.fetch({
      success: function() {
        if (that.options.show_permissions){
            that.showPermissions();
        } else {
            that.render();
        }
      },
      error: function(model, response){
        if (typeof response.responseJSON !== "undefined"){
          mod_toastr.error(response.responseJSON.err_msg + ' Click this to go back.', '', {onclick: function() {Galaxy.libraries.library_router.back();}});
        } else {
          mod_toastr.error('An error ocurred. Click this to go back.', '', {onclick: function() {Galaxy.libraries.library_router.back();}});
        }
      }
    });
  },

  render: function(options){
    $(".tooltip").remove();
    this.options = _.extend(this.options, options);
    var template = this.templateLibrary();
    this.$el.html(template({item: this.model}));
    $("#center [data-toggle]").tooltip();
  },

  shareDataset: function(){
    mod_toastr.info('Feature coming soon.');
  },

  goBack: function(){
    Galaxy.libraries.library_router.back();
  },

  showPermissions: function(options){
    this.options = _.extend(this.options, options);
    $(".tooltip").remove();

    if (this.options.fetched_permissions !== undefined){
      if (this.options.fetched_permissions.access_library_role_list.length === 0){
        this.model.set({is_unrestricted:true});
      } else{
        this.model.set({is_unrestricted:false});
      }
    }
    var is_admin = false;
    if (Galaxy.currUser){
      is_admin = Galaxy.currUser.isAdmin();
    } 
    var template = this.templateLibraryPermissions();
    this.$el.html(template({library: this.model, is_admin:is_admin}));

    var self = this;
    if (this.options.fetched_permissions === undefined){
      $.get( ( window.galaxy_config ? galaxy_config.root : '/' ) + "api/libraries/" + self.id + "/permissions?scope=current").done(function(fetched_permissions) {
        self.prepareSelectBoxes({fetched_permissions:fetched_permissions});
      }).fail(function(){
          mod_toastr.error('An error occurred while attempting to fetch library permissions.');
      });
    } else {
      this.prepareSelectBoxes({});
    }

    $("#center [data-toggle]").tooltip();
    //hack to show scrollbars
    $("#center").css('overflow','auto');
  },

  _serializeRoles : function(role_list){
    var selected_roles = [];
    for (var i = 0; i < role_list.length; i++) {
      selected_roles.push(role_list[i][1] + ':' + role_list[i][0]);
    }
    return selected_roles;
  },

  prepareSelectBoxes: function(options){
    this.options = _.extend(this.options, options);
    var fetched_permissions = this.options.fetched_permissions;
    var self = this;

    var selected_access_library_roles = this._serializeRoles(fetched_permissions.access_library_role_list);
    var selected_add_item_roles = this._serializeRoles(fetched_permissions.add_library_item_role_list);
    var selected_manage_library_roles = this._serializeRoles(fetched_permissions.manage_library_role_list);
    var selected_modify_library_roles = this._serializeRoles(fetched_permissions.modify_library_role_list);

    self.accessSelectObject = new mod_select.View(this._createSelectOptions(this, 'access_perm', selected_access_library_roles, true));
    self.addSelectObject = new mod_select.View(this._createSelectOptions(this, 'add_perm', selected_add_item_roles, false));
    self.manageSelectObject = new mod_select.View(this._createSelectOptions(this, 'manage_perm', selected_manage_library_roles, false));
    self.modifySelectObject = new mod_select.View(this._createSelectOptions(this, 'modify_perm', selected_modify_library_roles, false));
  },

  _createSelectOptions: function(self, id, init_data, is_library_access){
    is_library_access = is_library_access === true ? is_library_access : false;
    var select_options = {
      minimumInputLength: 0,
      css: id,
      multiple:true,
      placeholder: 'Click to select a role',
      container: self.$el.find('#' + id),
      ajax: {
          url: ( window.galaxy_config ? galaxy_config.root : '/' ) + "api/libraries/" + self.id + "/permissions?scope=available&is_library_access=" + is_library_access,
          dataType: 'json',
          quietMillis: 100,
          data: function (term, page) { // page is the one-based page number tracked by Select2
              return {
                  q: term, //search term
                  page_limit: 10, // page size
                  page: page // page number
              };
          },
          results: function (data, page) {
              var more = (page * 10) < data.total; // whether or not there are more results available
              // notice we return the value of more so Select2 knows if more results can be loaded
              return {results: data.roles, more: more};
          }
      },
      formatResult : function roleFormatResult(role) {
          return role.name + ' type: ' + role.type;
      },

      formatSelection: function roleFormatSelection(role) {
          return role.name;
      },
      initSelection: function(element, callback) {
      // the input tag has a value attribute preloaded that points to a preselected role's id
      // this function resolves that id attribute to an object that select2 can render
      // using its formatResult renderer - that way the role name is shown preselected
          var data = [];
          $(element.val().split(",")).each(function() {
              var item = this.split(':');
              data.push({
                  id: item[0],
                  name: item[1]
              });
          });
          callback(data);
      },
      // initialData: init_data.join(','),
      initialData: init_data,
      dropdownCssClass: "bigdrop" // apply css that makes the dropdown taller
    };

    return select_options;
  },

  comingSoon: function(){
    mod_toastr.warning('Feature coming soon.');
  },

  copyToClipboard: function(){
    var href = Backbone.history.location.href;
    if (href.lastIndexOf('/permissions') !== -1){
      href = href.substr(0, href.lastIndexOf('/permissions'));
    }
    window.prompt("Copy to clipboard: Ctrl+C, Enter", href);
  },

  makeDatasetPrivate: function(){
    var self = this;
    $.post( ( window.galaxy_config ? galaxy_config.root : '/' ) + "api/libraries/datasets/" + self.id + "/permissions?action=make_private").done(function(fetched_permissions) {
      self.model.set({is_unrestricted:false});
      self.showPermissions({fetched_permissions:fetched_permissions})
      mod_toastr.success('The dataset is now private to you.');
    }).fail(function(){
      mod_toastr.error('An error occurred while attempting to make dataset private.');
    });
  },

  removeDatasetRestrictions: function(){
    var self = this;
    $.post( ( window.galaxy_config ? galaxy_config.root : '/' ) + "api/libraries/datasets/" + self.id + "/permissions?action=remove_restrictions")
    .done(function(fetched_permissions) {
      self.model.set({is_unrestricted:true});
      self.showPermissions({fetched_permissions:fetched_permissions})
      mod_toastr.success('Access to this dataset is now unrestricted.');
    })
    .fail(function(){
      mod_toastr.error('An error occurred while attempting to make dataset unrestricted.');
    });
  },

  _extractIds: function(roles_list){
    ids_list = [];
    for (var i = roles_list.length - 1; i >= 0; i--) {
      ids_list.push(roles_list[i].id);
    };
    return ids_list;
  },
  savePermissions: function(event){
    var self = this;

    var access_ids = this._extractIds(this.accessSelectObject.$el.select2('data'));
    var add_ids = this._extractIds(this.addSelectObject.$el.select2('data'));
    var manage_ids = this._extractIds(this.manageSelectObject.$el.select2('data'));
    var modify_ids = this._extractIds(this.modifySelectObject.$el.select2('data'));

    $.post( ( window.galaxy_config ? galaxy_config.root : '/' ) + "api/libraries/" + self.id + "/permissions?action=set_permissions", { 'access_ids[]': access_ids, 'add_ids[]': add_ids, 'manage_ids[]': manage_ids, 'modify_ids[]': modify_ids, } )
    .done(function(fetched_permissions){
      //fetch dataset again
      self.showPermissions({fetched_permissions:fetched_permissions})
      mod_toastr.success('Permissions saved.');
    })
    .fail(function(){
      mod_toastr.error('An error occurred while attempting to set library permissions.');
    })
  },

  templateLibrary : function(){
    var tmpl_array = [];
    // CONTAINER START
    tmpl_array.push('<div class="library_style_container">');

    tmpl_array.push('  <div id="library_toolbar">');
    tmpl_array.push('   <button data-toggle="tooltip" data-placement="top" title="Modify library item" class="btn btn-default toolbtn_modify_dataset primary-button" type="button"><span class="fa fa-pencil"></span> Modify</span></button>');
    tmpl_array.push('   <a href="#folders/<%- item.get("folder_id") %>/datasets/<%- item.id %>/permissions"><button data-toggle="tooltip" data-placement="top" title="Manage permissions" class="btn btn-default toolbtn_change_permissions primary-button" type="button"><span class="fa fa-group"></span> Permissions</span></button></a>');
    tmpl_array.push('   <button data-toggle="tooltip" data-placement="top" title="Share dataset" class="btn btn-default toolbtn-share-dataset primary-button" type="button"><span class="fa fa-share"></span> Share</span></button>');
    tmpl_array.push('  </div>');

    // tmpl_array.push('<% if (item.get("is_unrestricted")) { %>');
    tmpl_array.push('  <p>');
    tmpl_array.push('  This dataset is unrestricted so everybody can access it. Just share the URL of this page. ');
    tmpl_array.push('  <button data-toggle="tooltip" data-placement="top" title="Copy to clipboard" class="btn btn-default btn-copy-link-to-clipboard primary-button" type="button"><span class="fa fa-clipboard"></span> To Clipboard</span></button> ');
    tmpl_array.push('  </p>');
    // tmpl_array.push('<% } %>');

    tmpl_array.push('<div class="dataset_table">');

    tmpl_array.push('   <table class="grid table table-striped table-condensed">');
    tmpl_array.push('       <tr>');
    tmpl_array.push('           <th scope="row" id="id_row" data-id="<%= _.escape(item.get("ldda_id")) %>">Name</th>');
    tmpl_array.push('           <td><%= _.escape(item.get("name")) %></td>');
    tmpl_array.push('       </tr>');

    tmpl_array.push('   <% if (item.get("file_ext")) { %>');
    tmpl_array.push('       <tr>');
    tmpl_array.push('           <th scope="row">Data type</th>');
    tmpl_array.push('           <td><%= _.escape(item.get("file_ext")) %></td>');
    tmpl_array.push('       </tr>');
    tmpl_array.push('   <% } %>');

    tmpl_array.push('    </table>');
    tmpl_array.push('</div>');

    // CONTAINER END
    tmpl_array.push('</div>');

    return _.template(tmpl_array.join(''));
  },

  templateLibraryPermissions : function(){
    var tmpl_array = [];
    // CONTAINER START
    tmpl_array.push('<div class="library_style_container">');
    

    tmpl_array.push('  <div id="library_toolbar">');
    tmpl_array.push('   <a href="#"><button data-toggle="tooltip" data-placement="top" title="Go back to the list of Libraries" class="btn btn-default primary-button" type="button"><span class="fa fa-list"></span> Libraries</span></button></a>');
    tmpl_array.push('  </div>');

    tmpl_array.push('<h1>Library: <%= _.escape(library.get("name")) %></h1>');

    tmpl_array.push('<div class="alert alert-warning">');
    tmpl_array.push('<% if (is_admin) { %>');
    tmpl_array.push('You are logged in as an <strong>administrator</strong> therefore you can manage any library on this Galaxy instance. Please make sure you understand the consequences.');
    tmpl_array.push('<% } else { %>');
    tmpl_array.push('You can assign any number of roles to any of the following permission types. However please read carefully the implications of such actions.');
    tmpl_array.push('<% }%>');
    tmpl_array.push('</div>');
    
    tmpl_array.push('<div class="dataset_table">');

    tmpl_array.push('<h2>Library permissions</h2>');

    tmpl_array.push('<h4>Roles that can access the library</h4>');
    tmpl_array.push('<div id="access_perm" class="access_perm roles-selection"></div>');
    tmpl_array.push('<div class="alert alert-info roles-selection">User with <strong>any</strong> of these roles can access this library. If there are no access roles set on the library it is considered <strong>unrestricted</strong>.</div>');
    
    tmpl_array.push('<h4>Roles that can manage permissions on this library</h4>');
    tmpl_array.push('<div id="manage_perm" class="manage_perm roles-selection"></div>');
    tmpl_array.push('<div class="alert alert-info roles-selection">User with <strong>any</strong> of these roles can manage permissions on this library (includes giving access).</div>');

    tmpl_array.push('<h4>Roles that can add items to this library</h4>');
    tmpl_array.push('<div id="add_perm" class="add_perm roles-selection"></div>');
    tmpl_array.push('<div class="alert alert-info roles-selection">User with <strong>any</strong> of these roles can add items to this library (folders and datasets).</div>');

    tmpl_array.push('<h4>Roles that can modify this library</h4>');
    tmpl_array.push('<div id="modify_perm" class="modify_perm roles-selection"></div>');
    tmpl_array.push('<div class="alert alert-info roles-selection">User with <strong>any</strong> of these roles can modify this library (name, synopsis, etc.).</div>');

    tmpl_array.push('<button data-toggle="tooltip" data-placement="top" title="Save modifications made on this page" class="btn btn-default toolbtn_save_permissions primary-button" type="button"><span class="fa fa-floppy-o"></span> Save</span></button>');

    tmpl_array.push('</div>');

    // CONTAINER END
    tmpl_array.push('</div>');

    return _.template(tmpl_array.join(''));
  }

});

return {
    LibraryView: LibraryView
};

});
>>>>>>> d5aeb952
<|MERGE_RESOLUTION|>--- conflicted
+++ resolved
@@ -1,347 +1,2 @@
-<<<<<<< HEAD
-define(["libs/toastr","mvc/library/library-model","mvc/ui/ui-select"],function(a,b,c){var d=Backbone.View.extend({el:"#center",model:null,options:{},events:{"click .toolbtn_save_permissions":"savePermissions"},initialize:function(a){this.options=_.extend(this.options,a),this.options.id&&this.fetchLibrary()},fetchLibrary:function(c){this.options=_.extend(this.options,c),this.model=new b.Library({id:this.options.id});var d=this;this.model.fetch({success:function(){d.options.show_permissions?d.showPermissions():d.render()},error:function(b,c){"undefined"!=typeof c.responseJSON?a.error(c.responseJSON.err_msg+" Click this to go back.","",{onclick:function(){Galaxy.libraries.library_router.back()}}):a.error("An error ocurred. Click this to go back.","",{onclick:function(){Galaxy.libraries.library_router.back()}})}})},render:function(a){$(".tooltip").remove(),this.options=_.extend(this.options,a);var b=this.templateLibrary();this.$el.html(b({item:this.model})),$("#center [data-toggle]").tooltip()},shareDataset:function(){a.info("Feature coming soon.")},goBack:function(){Galaxy.libraries.library_router.back()},showPermissions:function(b){this.options=_.extend(this.options,b),$(".tooltip").remove(),void 0!==this.options.fetched_permissions&&this.model.set(0===this.options.fetched_permissions.access_library_role_list.length?{is_unrestricted:!0}:{is_unrestricted:!1});var c=!1;Galaxy.currUser&&(c=Galaxy.currUser.isAdmin());var d=this.templateLibraryPermissions();this.$el.html(d({library:this.model,is_admin:c}));var e=this;void 0===this.options.fetched_permissions?$.get("/api/libraries/"+e.id+"/permissions?scope=current").done(function(a){e.prepareSelectBoxes({fetched_permissions:a})}).fail(function(){a.error("An error occurred while attempting to fetch library permissions.")}):this.prepareSelectBoxes({}),$("#center [data-toggle]").tooltip(),$("#center").css("overflow","auto")},_serializeRoles:function(a){for(var b=[],c=0;c<a.length;c++)b.push(a[c][1]+":"+a[c][0]);return b},prepareSelectBoxes:function(a){this.options=_.extend(this.options,a);var b=this.options.fetched_permissions,d=this,e=this._serializeRoles(b.access_library_role_list),f=this._serializeRoles(b.add_library_item_role_list),g=this._serializeRoles(b.manage_library_role_list),h=this._serializeRoles(b.modify_library_role_list);d.accessSelectObject=new c.View(this._createSelectOptions(this,"access_perm",e,!0)),d.addSelectObject=new c.View(this._createSelectOptions(this,"add_perm",f,!1)),d.manageSelectObject=new c.View(this._createSelectOptions(this,"manage_perm",g,!1)),d.modifySelectObject=new c.View(this._createSelectOptions(this,"modify_perm",h,!1))},_createSelectOptions:function(a,b,c,d){d=d===!0?d:!1;var e={minimumInputLength:0,css:b,multiple:!0,placeholder:"Click to select a role",container:a.$el.find("#"+b),ajax:{url:"/api/libraries/"+a.id+"/permissions?scope=available&is_library_access="+d,dataType:"json",quietMillis:100,data:function(a,b){return{q:a,page_limit:10,page:b}},results:function(a,b){var c=10*b<a.total;return{results:a.roles,more:c}}},formatResult:function(a){return a.name+" type: "+a.type},formatSelection:function(a){return a.name},initSelection:function(a,b){var c=[];$(a.val().split(",")).each(function(){var a=this.split(":");c.push({id:a[0],name:a[1]})}),b(c)},initialData:c,dropdownCssClass:"bigdrop"};return e},comingSoon:function(){a.warning("Feature coming soon.")},copyToClipboard:function(){var a=Backbone.history.location.href;-1!==a.lastIndexOf("/permissions")&&(a=a.substr(0,a.lastIndexOf("/permissions"))),window.prompt("Copy to clipboard: Ctrl+C, Enter",a)},makeDatasetPrivate:function(){var b=this;$.post("/api/libraries/datasets/"+b.id+"/permissions?action=make_private").done(function(c){b.model.set({is_unrestricted:!1}),b.showPermissions({fetched_permissions:c}),a.success("The dataset is now private to you.")}).fail(function(){a.error("An error occurred while attempting to make dataset private.")})},removeDatasetRestrictions:function(){var b=this;$.post("/api/libraries/datasets/"+b.id+"/permissions?action=remove_restrictions").done(function(c){b.model.set({is_unrestricted:!0}),b.showPermissions({fetched_permissions:c}),a.success("Access to this dataset is now unrestricted.")}).fail(function(){a.error("An error occurred while attempting to make dataset unrestricted.")})},_extractIds:function(a){ids_list=[];for(var b=a.length-1;b>=0;b--)ids_list.push(a[b].id);return ids_list},savePermissions:function(){var b=this,c=this._extractIds(this.accessSelectObject.$el.select2("data")),d=this._extractIds(this.addSelectObject.$el.select2("data")),e=this._extractIds(this.manageSelectObject.$el.select2("data")),f=this._extractIds(this.modifySelectObject.$el.select2("data"));$.post("/api/libraries/"+b.id+"/permissions?action=set_permissions",{"access_ids[]":c,"add_ids[]":d,"manage_ids[]":e,"modify_ids[]":f}).done(function(c){b.showPermissions({fetched_permissions:c}),a.success("Permissions saved.")}).fail(function(){a.error("An error occurred while attempting to set library permissions.")})},templateLibrary:function(){var a=[];return a.push('<div class="library_style_container">'),a.push('  <div id="library_toolbar">'),a.push('   <button data-toggle="tooltip" data-placement="top" title="Modify library item" class="btn btn-default toolbtn_modify_dataset primary-button" type="button"><span class="fa fa-pencil"></span> Modify</span></button>'),a.push('   <a href="#folders/<%- item.get("folder_id") %>/datasets/<%- item.id %>/permissions"><button data-toggle="tooltip" data-placement="top" title="Manage permissions" class="btn btn-default toolbtn_change_permissions primary-button" type="button"><span class="fa fa-group"></span> Permissions</span></button></a>'),a.push('   <button data-toggle="tooltip" data-placement="top" title="Share dataset" class="btn btn-default toolbtn-share-dataset primary-button" type="button"><span class="fa fa-share"></span> Share</span></button>'),a.push("  </div>"),a.push("  <p>"),a.push("  This dataset is unrestricted so everybody can access it. Just share the URL of this page. "),a.push('  <button data-toggle="tooltip" data-placement="top" title="Copy to clipboard" class="btn btn-default btn-copy-link-to-clipboard primary-button" type="button"><span class="fa fa-clipboard"></span> To Clipboard</span></button> '),a.push("  </p>"),a.push('<div class="dataset_table">'),a.push('   <table class="grid table table-striped table-condensed">'),a.push("       <tr>"),a.push('           <th scope="row" id="id_row" data-id="<%= _.escape(item.get("ldda_id")) %>">Name</th>'),a.push('           <td><%= _.escape(item.get("name")) %></td>'),a.push("       </tr>"),a.push('   <% if (item.get("file_ext")) { %>'),a.push("       <tr>"),a.push('           <th scope="row">Data type</th>'),a.push('           <td><%= _.escape(item.get("file_ext")) %></td>'),a.push("       </tr>"),a.push("   <% } %>"),a.push("    </table>"),a.push("</div>"),a.push("</div>"),_.template(a.join(""))},templateLibraryPermissions:function(){var a=[];return a.push('<div class="library_style_container">'),a.push('  <div id="library_toolbar">'),a.push('   <a href="#"><button data-toggle="tooltip" data-placement="top" title="Go back to the list of Libraries" class="btn btn-default primary-button" type="button"><span class="fa fa-list"></span> Libraries</span></button></a>'),a.push("  </div>"),a.push('<h1>Library: <%= _.escape(library.get("name")) %></h1>'),a.push('<div class="alert alert-warning">'),a.push("<% if (is_admin) { %>"),a.push("You are logged in as an <strong>administrator</strong> therefore you can manage any library on this Galaxy instance. Please make sure you understand the consequences."),a.push("<% } else { %>"),a.push("You can assign any number of roles to any of the following permission types. However please read carefully the implications of such actions."),a.push("<% }%>"),a.push("</div>"),a.push('<div class="dataset_table">'),a.push("<h2>Library permissions</h2>"),a.push("<h4>Roles that can access the library</h4>"),a.push('<div id="access_perm" class="access_perm roles-selection"></div>'),a.push('<div class="alert alert-info roles-selection">User with <strong>any</strong> of these roles can access this library. If there are no access roles set on the library it is considered <strong>unrestricted</strong>.</div>'),a.push("<h4>Roles that can manage permissions on this library</h4>"),a.push('<div id="manage_perm" class="manage_perm roles-selection"></div>'),a.push('<div class="alert alert-info roles-selection">User with <strong>any</strong> of these roles can manage permissions on this library (includes giving access).</div>'),a.push("<h4>Roles that can add items to this library</h4>"),a.push('<div id="add_perm" class="add_perm roles-selection"></div>'),a.push('<div class="alert alert-info roles-selection">User with <strong>any</strong> of these roles can add items to this library (folders and datasets).</div>'),a.push("<h4>Roles that can modify this library</h4>"),a.push('<div id="modify_perm" class="modify_perm roles-selection"></div>'),a.push('<div class="alert alert-info roles-selection">User with <strong>any</strong> of these roles can modify this library (name, synopsis, etc.).</div>'),a.push('<button data-toggle="tooltip" data-placement="top" title="Save modifications made on this page" class="btn btn-default toolbtn_save_permissions primary-button" type="button"><span class="fa fa-floppy-o"></span> Save</span></button>'),a.push("</div>"),a.push("</div>"),_.template(a.join(""))}});return{LibraryView:d}});
-//# sourceMappingURL=../../../maps/mvc/library/library-library-view.js.map
-=======
-define([
-  "libs/toastr",
-  "mvc/library/library-model",
-  'mvc/ui/ui-select'
-  ],
-function(
-        mod_toastr,
-        mod_library_model,
-        mod_select
-        ) {
-
-var LibraryView = Backbone.View.extend({
-  el: '#center',
-
-  model: null,
-
-  options: {
-
-  },
-
-  events: {
-    "click .toolbtn_save_permissions"     :   "savePermissions"
-  },
-
-  initialize: function(options){
-    this.options = _.extend(this.options, options);
-    if (this.options.id){
-      this.fetchLibrary();
-    }
-  },
-
-  fetchLibrary: function(options){
-    this.options = _.extend(this.options, options);
-    this.model = new mod_library_model.Library({id:this.options.id});
-    var that = this;
-    this.model.fetch({
-      success: function() {
-        if (that.options.show_permissions){
-            that.showPermissions();
-        } else {
-            that.render();
-        }
-      },
-      error: function(model, response){
-        if (typeof response.responseJSON !== "undefined"){
-          mod_toastr.error(response.responseJSON.err_msg + ' Click this to go back.', '', {onclick: function() {Galaxy.libraries.library_router.back();}});
-        } else {
-          mod_toastr.error('An error ocurred. Click this to go back.', '', {onclick: function() {Galaxy.libraries.library_router.back();}});
-        }
-      }
-    });
-  },
-
-  render: function(options){
-    $(".tooltip").remove();
-    this.options = _.extend(this.options, options);
-    var template = this.templateLibrary();
-    this.$el.html(template({item: this.model}));
-    $("#center [data-toggle]").tooltip();
-  },
-
-  shareDataset: function(){
-    mod_toastr.info('Feature coming soon.');
-  },
-
-  goBack: function(){
-    Galaxy.libraries.library_router.back();
-  },
-
-  showPermissions: function(options){
-    this.options = _.extend(this.options, options);
-    $(".tooltip").remove();
-
-    if (this.options.fetched_permissions !== undefined){
-      if (this.options.fetched_permissions.access_library_role_list.length === 0){
-        this.model.set({is_unrestricted:true});
-      } else{
-        this.model.set({is_unrestricted:false});
-      }
-    }
-    var is_admin = false;
-    if (Galaxy.currUser){
-      is_admin = Galaxy.currUser.isAdmin();
-    } 
-    var template = this.templateLibraryPermissions();
-    this.$el.html(template({library: this.model, is_admin:is_admin}));
-
-    var self = this;
-    if (this.options.fetched_permissions === undefined){
-      $.get( ( window.galaxy_config ? galaxy_config.root : '/' ) + "api/libraries/" + self.id + "/permissions?scope=current").done(function(fetched_permissions) {
-        self.prepareSelectBoxes({fetched_permissions:fetched_permissions});
-      }).fail(function(){
-          mod_toastr.error('An error occurred while attempting to fetch library permissions.');
-      });
-    } else {
-      this.prepareSelectBoxes({});
-    }
-
-    $("#center [data-toggle]").tooltip();
-    //hack to show scrollbars
-    $("#center").css('overflow','auto');
-  },
-
-  _serializeRoles : function(role_list){
-    var selected_roles = [];
-    for (var i = 0; i < role_list.length; i++) {
-      selected_roles.push(role_list[i][1] + ':' + role_list[i][0]);
-    }
-    return selected_roles;
-  },
-
-  prepareSelectBoxes: function(options){
-    this.options = _.extend(this.options, options);
-    var fetched_permissions = this.options.fetched_permissions;
-    var self = this;
-
-    var selected_access_library_roles = this._serializeRoles(fetched_permissions.access_library_role_list);
-    var selected_add_item_roles = this._serializeRoles(fetched_permissions.add_library_item_role_list);
-    var selected_manage_library_roles = this._serializeRoles(fetched_permissions.manage_library_role_list);
-    var selected_modify_library_roles = this._serializeRoles(fetched_permissions.modify_library_role_list);
-
-    self.accessSelectObject = new mod_select.View(this._createSelectOptions(this, 'access_perm', selected_access_library_roles, true));
-    self.addSelectObject = new mod_select.View(this._createSelectOptions(this, 'add_perm', selected_add_item_roles, false));
-    self.manageSelectObject = new mod_select.View(this._createSelectOptions(this, 'manage_perm', selected_manage_library_roles, false));
-    self.modifySelectObject = new mod_select.View(this._createSelectOptions(this, 'modify_perm', selected_modify_library_roles, false));
-  },
-
-  _createSelectOptions: function(self, id, init_data, is_library_access){
-    is_library_access = is_library_access === true ? is_library_access : false;
-    var select_options = {
-      minimumInputLength: 0,
-      css: id,
-      multiple:true,
-      placeholder: 'Click to select a role',
-      container: self.$el.find('#' + id),
-      ajax: {
-          url: ( window.galaxy_config ? galaxy_config.root : '/' ) + "api/libraries/" + self.id + "/permissions?scope=available&is_library_access=" + is_library_access,
-          dataType: 'json',
-          quietMillis: 100,
-          data: function (term, page) { // page is the one-based page number tracked by Select2
-              return {
-                  q: term, //search term
-                  page_limit: 10, // page size
-                  page: page // page number
-              };
-          },
-          results: function (data, page) {
-              var more = (page * 10) < data.total; // whether or not there are more results available
-              // notice we return the value of more so Select2 knows if more results can be loaded
-              return {results: data.roles, more: more};
-          }
-      },
-      formatResult : function roleFormatResult(role) {
-          return role.name + ' type: ' + role.type;
-      },
-
-      formatSelection: function roleFormatSelection(role) {
-          return role.name;
-      },
-      initSelection: function(element, callback) {
-      // the input tag has a value attribute preloaded that points to a preselected role's id
-      // this function resolves that id attribute to an object that select2 can render
-      // using its formatResult renderer - that way the role name is shown preselected
-          var data = [];
-          $(element.val().split(",")).each(function() {
-              var item = this.split(':');
-              data.push({
-                  id: item[0],
-                  name: item[1]
-              });
-          });
-          callback(data);
-      },
-      // initialData: init_data.join(','),
-      initialData: init_data,
-      dropdownCssClass: "bigdrop" // apply css that makes the dropdown taller
-    };
-
-    return select_options;
-  },
-
-  comingSoon: function(){
-    mod_toastr.warning('Feature coming soon.');
-  },
-
-  copyToClipboard: function(){
-    var href = Backbone.history.location.href;
-    if (href.lastIndexOf('/permissions') !== -1){
-      href = href.substr(0, href.lastIndexOf('/permissions'));
-    }
-    window.prompt("Copy to clipboard: Ctrl+C, Enter", href);
-  },
-
-  makeDatasetPrivate: function(){
-    var self = this;
-    $.post( ( window.galaxy_config ? galaxy_config.root : '/' ) + "api/libraries/datasets/" + self.id + "/permissions?action=make_private").done(function(fetched_permissions) {
-      self.model.set({is_unrestricted:false});
-      self.showPermissions({fetched_permissions:fetched_permissions})
-      mod_toastr.success('The dataset is now private to you.');
-    }).fail(function(){
-      mod_toastr.error('An error occurred while attempting to make dataset private.');
-    });
-  },
-
-  removeDatasetRestrictions: function(){
-    var self = this;
-    $.post( ( window.galaxy_config ? galaxy_config.root : '/' ) + "api/libraries/datasets/" + self.id + "/permissions?action=remove_restrictions")
-    .done(function(fetched_permissions) {
-      self.model.set({is_unrestricted:true});
-      self.showPermissions({fetched_permissions:fetched_permissions})
-      mod_toastr.success('Access to this dataset is now unrestricted.');
-    })
-    .fail(function(){
-      mod_toastr.error('An error occurred while attempting to make dataset unrestricted.');
-    });
-  },
-
-  _extractIds: function(roles_list){
-    ids_list = [];
-    for (var i = roles_list.length - 1; i >= 0; i--) {
-      ids_list.push(roles_list[i].id);
-    };
-    return ids_list;
-  },
-  savePermissions: function(event){
-    var self = this;
-
-    var access_ids = this._extractIds(this.accessSelectObject.$el.select2('data'));
-    var add_ids = this._extractIds(this.addSelectObject.$el.select2('data'));
-    var manage_ids = this._extractIds(this.manageSelectObject.$el.select2('data'));
-    var modify_ids = this._extractIds(this.modifySelectObject.$el.select2('data'));
-
-    $.post( ( window.galaxy_config ? galaxy_config.root : '/' ) + "api/libraries/" + self.id + "/permissions?action=set_permissions", { 'access_ids[]': access_ids, 'add_ids[]': add_ids, 'manage_ids[]': manage_ids, 'modify_ids[]': modify_ids, } )
-    .done(function(fetched_permissions){
-      //fetch dataset again
-      self.showPermissions({fetched_permissions:fetched_permissions})
-      mod_toastr.success('Permissions saved.');
-    })
-    .fail(function(){
-      mod_toastr.error('An error occurred while attempting to set library permissions.');
-    })
-  },
-
-  templateLibrary : function(){
-    var tmpl_array = [];
-    // CONTAINER START
-    tmpl_array.push('<div class="library_style_container">');
-
-    tmpl_array.push('  <div id="library_toolbar">');
-    tmpl_array.push('   <button data-toggle="tooltip" data-placement="top" title="Modify library item" class="btn btn-default toolbtn_modify_dataset primary-button" type="button"><span class="fa fa-pencil"></span> Modify</span></button>');
-    tmpl_array.push('   <a href="#folders/<%- item.get("folder_id") %>/datasets/<%- item.id %>/permissions"><button data-toggle="tooltip" data-placement="top" title="Manage permissions" class="btn btn-default toolbtn_change_permissions primary-button" type="button"><span class="fa fa-group"></span> Permissions</span></button></a>');
-    tmpl_array.push('   <button data-toggle="tooltip" data-placement="top" title="Share dataset" class="btn btn-default toolbtn-share-dataset primary-button" type="button"><span class="fa fa-share"></span> Share</span></button>');
-    tmpl_array.push('  </div>');
-
-    // tmpl_array.push('<% if (item.get("is_unrestricted")) { %>');
-    tmpl_array.push('  <p>');
-    tmpl_array.push('  This dataset is unrestricted so everybody can access it. Just share the URL of this page. ');
-    tmpl_array.push('  <button data-toggle="tooltip" data-placement="top" title="Copy to clipboard" class="btn btn-default btn-copy-link-to-clipboard primary-button" type="button"><span class="fa fa-clipboard"></span> To Clipboard</span></button> ');
-    tmpl_array.push('  </p>');
-    // tmpl_array.push('<% } %>');
-
-    tmpl_array.push('<div class="dataset_table">');
-
-    tmpl_array.push('   <table class="grid table table-striped table-condensed">');
-    tmpl_array.push('       <tr>');
-    tmpl_array.push('           <th scope="row" id="id_row" data-id="<%= _.escape(item.get("ldda_id")) %>">Name</th>');
-    tmpl_array.push('           <td><%= _.escape(item.get("name")) %></td>');
-    tmpl_array.push('       </tr>');
-
-    tmpl_array.push('   <% if (item.get("file_ext")) { %>');
-    tmpl_array.push('       <tr>');
-    tmpl_array.push('           <th scope="row">Data type</th>');
-    tmpl_array.push('           <td><%= _.escape(item.get("file_ext")) %></td>');
-    tmpl_array.push('       </tr>');
-    tmpl_array.push('   <% } %>');
-
-    tmpl_array.push('    </table>');
-    tmpl_array.push('</div>');
-
-    // CONTAINER END
-    tmpl_array.push('</div>');
-
-    return _.template(tmpl_array.join(''));
-  },
-
-  templateLibraryPermissions : function(){
-    var tmpl_array = [];
-    // CONTAINER START
-    tmpl_array.push('<div class="library_style_container">');
-    
-
-    tmpl_array.push('  <div id="library_toolbar">');
-    tmpl_array.push('   <a href="#"><button data-toggle="tooltip" data-placement="top" title="Go back to the list of Libraries" class="btn btn-default primary-button" type="button"><span class="fa fa-list"></span> Libraries</span></button></a>');
-    tmpl_array.push('  </div>');
-
-    tmpl_array.push('<h1>Library: <%= _.escape(library.get("name")) %></h1>');
-
-    tmpl_array.push('<div class="alert alert-warning">');
-    tmpl_array.push('<% if (is_admin) { %>');
-    tmpl_array.push('You are logged in as an <strong>administrator</strong> therefore you can manage any library on this Galaxy instance. Please make sure you understand the consequences.');
-    tmpl_array.push('<% } else { %>');
-    tmpl_array.push('You can assign any number of roles to any of the following permission types. However please read carefully the implications of such actions.');
-    tmpl_array.push('<% }%>');
-    tmpl_array.push('</div>');
-    
-    tmpl_array.push('<div class="dataset_table">');
-
-    tmpl_array.push('<h2>Library permissions</h2>');
-
-    tmpl_array.push('<h4>Roles that can access the library</h4>');
-    tmpl_array.push('<div id="access_perm" class="access_perm roles-selection"></div>');
-    tmpl_array.push('<div class="alert alert-info roles-selection">User with <strong>any</strong> of these roles can access this library. If there are no access roles set on the library it is considered <strong>unrestricted</strong>.</div>');
-    
-    tmpl_array.push('<h4>Roles that can manage permissions on this library</h4>');
-    tmpl_array.push('<div id="manage_perm" class="manage_perm roles-selection"></div>');
-    tmpl_array.push('<div class="alert alert-info roles-selection">User with <strong>any</strong> of these roles can manage permissions on this library (includes giving access).</div>');
-
-    tmpl_array.push('<h4>Roles that can add items to this library</h4>');
-    tmpl_array.push('<div id="add_perm" class="add_perm roles-selection"></div>');
-    tmpl_array.push('<div class="alert alert-info roles-selection">User with <strong>any</strong> of these roles can add items to this library (folders and datasets).</div>');
-
-    tmpl_array.push('<h4>Roles that can modify this library</h4>');
-    tmpl_array.push('<div id="modify_perm" class="modify_perm roles-selection"></div>');
-    tmpl_array.push('<div class="alert alert-info roles-selection">User with <strong>any</strong> of these roles can modify this library (name, synopsis, etc.).</div>');
-
-    tmpl_array.push('<button data-toggle="tooltip" data-placement="top" title="Save modifications made on this page" class="btn btn-default toolbtn_save_permissions primary-button" type="button"><span class="fa fa-floppy-o"></span> Save</span></button>');
-
-    tmpl_array.push('</div>');
-
-    // CONTAINER END
-    tmpl_array.push('</div>');
-
-    return _.template(tmpl_array.join(''));
-  }
-
-});
-
-return {
-    LibraryView: LibraryView
-};
-
-});
->>>>>>> d5aeb952
+define(["libs/toastr","mvc/library/library-model","mvc/ui/ui-select"],function(a,b,c){var d=Backbone.View.extend({el:"#center",model:null,options:{},events:{"click .toolbtn_save_permissions":"savePermissions"},initialize:function(a){this.options=_.extend(this.options,a),this.options.id&&this.fetchLibrary()},fetchLibrary:function(c){this.options=_.extend(this.options,c),this.model=new b.Library({id:this.options.id});var d=this;this.model.fetch({success:function(){d.options.show_permissions?d.showPermissions():d.render()},error:function(b,c){"undefined"!=typeof c.responseJSON?a.error(c.responseJSON.err_msg+" Click this to go back.","",{onclick:function(){Galaxy.libraries.library_router.back()}}):a.error("An error ocurred. Click this to go back.","",{onclick:function(){Galaxy.libraries.library_router.back()}})}})},render:function(a){$(".tooltip").remove(),this.options=_.extend(this.options,a);var b=this.templateLibrary();this.$el.html(b({item:this.model})),$("#center [data-toggle]").tooltip()},shareDataset:function(){a.info("Feature coming soon.")},goBack:function(){Galaxy.libraries.library_router.back()},showPermissions:function(b){this.options=_.extend(this.options,b),$(".tooltip").remove(),void 0!==this.options.fetched_permissions&&this.model.set(0===this.options.fetched_permissions.access_library_role_list.length?{is_unrestricted:!0}:{is_unrestricted:!1});var c=!1;Galaxy.currUser&&(c=Galaxy.currUser.isAdmin());var d=this.templateLibraryPermissions();this.$el.html(d({library:this.model,is_admin:c}));var e=this;void 0===this.options.fetched_permissions?$.get((window.galaxy_config?galaxy_config.root:"/")+"api/libraries/"+e.id+"/permissions?scope=current").done(function(a){e.prepareSelectBoxes({fetched_permissions:a})}).fail(function(){a.error("An error occurred while attempting to fetch library permissions.")}):this.prepareSelectBoxes({}),$("#center [data-toggle]").tooltip(),$("#center").css("overflow","auto")},_serializeRoles:function(a){for(var b=[],c=0;c<a.length;c++)b.push(a[c][1]+":"+a[c][0]);return b},prepareSelectBoxes:function(a){this.options=_.extend(this.options,a);var b=this.options.fetched_permissions,d=this,e=this._serializeRoles(b.access_library_role_list),f=this._serializeRoles(b.add_library_item_role_list),g=this._serializeRoles(b.manage_library_role_list),h=this._serializeRoles(b.modify_library_role_list);d.accessSelectObject=new c.View(this._createSelectOptions(this,"access_perm",e,!0)),d.addSelectObject=new c.View(this._createSelectOptions(this,"add_perm",f,!1)),d.manageSelectObject=new c.View(this._createSelectOptions(this,"manage_perm",g,!1)),d.modifySelectObject=new c.View(this._createSelectOptions(this,"modify_perm",h,!1))},_createSelectOptions:function(a,b,c,d){d=d===!0?d:!1;var e={minimumInputLength:0,css:b,multiple:!0,placeholder:"Click to select a role",container:a.$el.find("#"+b),ajax:{url:(window.galaxy_config?galaxy_config.root:"/")+"api/libraries/"+a.id+"/permissions?scope=available&is_library_access="+d,dataType:"json",quietMillis:100,data:function(a,b){return{q:a,page_limit:10,page:b}},results:function(a,b){var c=10*b<a.total;return{results:a.roles,more:c}}},formatResult:function(a){return a.name+" type: "+a.type},formatSelection:function(a){return a.name},initSelection:function(a,b){var c=[];$(a.val().split(",")).each(function(){var a=this.split(":");c.push({id:a[0],name:a[1]})}),b(c)},initialData:c,dropdownCssClass:"bigdrop"};return e},comingSoon:function(){a.warning("Feature coming soon.")},copyToClipboard:function(){var a=Backbone.history.location.href;-1!==a.lastIndexOf("/permissions")&&(a=a.substr(0,a.lastIndexOf("/permissions"))),window.prompt("Copy to clipboard: Ctrl+C, Enter",a)},makeDatasetPrivate:function(){var b=this;$.post((window.galaxy_config?galaxy_config.root:"/")+"api/libraries/datasets/"+b.id+"/permissions?action=make_private").done(function(c){b.model.set({is_unrestricted:!1}),b.showPermissions({fetched_permissions:c}),a.success("The dataset is now private to you.")}).fail(function(){a.error("An error occurred while attempting to make dataset private.")})},removeDatasetRestrictions:function(){var b=this;$.post((window.galaxy_config?galaxy_config.root:"/")+"api/libraries/datasets/"+b.id+"/permissions?action=remove_restrictions").done(function(c){b.model.set({is_unrestricted:!0}),b.showPermissions({fetched_permissions:c}),a.success("Access to this dataset is now unrestricted.")}).fail(function(){a.error("An error occurred while attempting to make dataset unrestricted.")})},_extractIds:function(a){ids_list=[];for(var b=a.length-1;b>=0;b--)ids_list.push(a[b].id);return ids_list},savePermissions:function(){var b=this,c=this._extractIds(this.accessSelectObject.$el.select2("data")),d=this._extractIds(this.addSelectObject.$el.select2("data")),e=this._extractIds(this.manageSelectObject.$el.select2("data")),f=this._extractIds(this.modifySelectObject.$el.select2("data"));$.post((window.galaxy_config?galaxy_config.root:"/")+"api/libraries/"+b.id+"/permissions?action=set_permissions",{"access_ids[]":c,"add_ids[]":d,"manage_ids[]":e,"modify_ids[]":f}).done(function(c){b.showPermissions({fetched_permissions:c}),a.success("Permissions saved.")}).fail(function(){a.error("An error occurred while attempting to set library permissions.")})},templateLibrary:function(){var a=[];return a.push('<div class="library_style_container">'),a.push('  <div id="library_toolbar">'),a.push('   <button data-toggle="tooltip" data-placement="top" title="Modify library item" class="btn btn-default toolbtn_modify_dataset primary-button" type="button"><span class="fa fa-pencil"></span> Modify</span></button>'),a.push('   <a href="#folders/<%- item.get("folder_id") %>/datasets/<%- item.id %>/permissions"><button data-toggle="tooltip" data-placement="top" title="Manage permissions" class="btn btn-default toolbtn_change_permissions primary-button" type="button"><span class="fa fa-group"></span> Permissions</span></button></a>'),a.push('   <button data-toggle="tooltip" data-placement="top" title="Share dataset" class="btn btn-default toolbtn-share-dataset primary-button" type="button"><span class="fa fa-share"></span> Share</span></button>'),a.push("  </div>"),a.push("  <p>"),a.push("  This dataset is unrestricted so everybody can access it. Just share the URL of this page. "),a.push('  <button data-toggle="tooltip" data-placement="top" title="Copy to clipboard" class="btn btn-default btn-copy-link-to-clipboard primary-button" type="button"><span class="fa fa-clipboard"></span> To Clipboard</span></button> '),a.push("  </p>"),a.push('<div class="dataset_table">'),a.push('   <table class="grid table table-striped table-condensed">'),a.push("       <tr>"),a.push('           <th scope="row" id="id_row" data-id="<%= _.escape(item.get("ldda_id")) %>">Name</th>'),a.push('           <td><%= _.escape(item.get("name")) %></td>'),a.push("       </tr>"),a.push('   <% if (item.get("file_ext")) { %>'),a.push("       <tr>"),a.push('           <th scope="row">Data type</th>'),a.push('           <td><%= _.escape(item.get("file_ext")) %></td>'),a.push("       </tr>"),a.push("   <% } %>"),a.push("    </table>"),a.push("</div>"),a.push("</div>"),_.template(a.join(""))},templateLibraryPermissions:function(){var a=[];return a.push('<div class="library_style_container">'),a.push('  <div id="library_toolbar">'),a.push('   <a href="#"><button data-toggle="tooltip" data-placement="top" title="Go back to the list of Libraries" class="btn btn-default primary-button" type="button"><span class="fa fa-list"></span> Libraries</span></button></a>'),a.push("  </div>"),a.push('<h1>Library: <%= _.escape(library.get("name")) %></h1>'),a.push('<div class="alert alert-warning">'),a.push("<% if (is_admin) { %>"),a.push("You are logged in as an <strong>administrator</strong> therefore you can manage any library on this Galaxy instance. Please make sure you understand the consequences."),a.push("<% } else { %>"),a.push("You can assign any number of roles to any of the following permission types. However please read carefully the implications of such actions."),a.push("<% }%>"),a.push("</div>"),a.push('<div class="dataset_table">'),a.push("<h2>Library permissions</h2>"),a.push("<h4>Roles that can access the library</h4>"),a.push('<div id="access_perm" class="access_perm roles-selection"></div>'),a.push('<div class="alert alert-info roles-selection">User with <strong>any</strong> of these roles can access this library. If there are no access roles set on the library it is considered <strong>unrestricted</strong>.</div>'),a.push("<h4>Roles that can manage permissions on this library</h4>"),a.push('<div id="manage_perm" class="manage_perm roles-selection"></div>'),a.push('<div class="alert alert-info roles-selection">User with <strong>any</strong> of these roles can manage permissions on this library (includes giving access).</div>'),a.push("<h4>Roles that can add items to this library</h4>"),a.push('<div id="add_perm" class="add_perm roles-selection"></div>'),a.push('<div class="alert alert-info roles-selection">User with <strong>any</strong> of these roles can add items to this library (folders and datasets).</div>'),a.push("<h4>Roles that can modify this library</h4>"),a.push('<div id="modify_perm" class="modify_perm roles-selection"></div>'),a.push('<div class="alert alert-info roles-selection">User with <strong>any</strong> of these roles can modify this library (name, synopsis, etc.).</div>'),a.push('<button data-toggle="tooltip" data-placement="top" title="Save modifications made on this page" class="btn btn-default toolbtn_save_permissions primary-button" type="button"><span class="fa fa-floppy-o"></span> Save</span></button>'),a.push("</div>"),a.push("</div>"),_.template(a.join(""))}});return{LibraryView:d}});
+//# sourceMappingURL=../../../maps/mvc/library/library-library-view.js.map