#!/usr/bin/env python
# This tool takes a gff file as input and creates filters on attributes based on certain properties.
# The tool will skip over invalid lines within the file, informing the user about the number of lines skipped.
# TODO: much of this code is copied from the Filter1 tool (filtering.py in tools/stats/). The commonalities should be
# abstracted and leveraged in each filtering tool.
from __future__ import division
<<<<<<< HEAD
=======
import sys

from galaxy import eggs
from galaxy.util.json import dumps, loads
>>>>>>> 95daf69b

import sys
from json import loads


from json import loads
from ast import Module, parse, walk

AST_NODE_TYPE_WHITELIST = [
    'Expr', 'Load', 'Str', 'Num', 'BoolOp', 'Compare', 'And', 'Eq', 'NotEq',
    'Or', 'GtE', 'LtE', 'Lt', 'Gt', 'BinOp', 'Add', 'Div', 'Sub', 'Mult', 'Mod',
    'Pow', 'LShift', 'GShift', 'BitAnd', 'BitOr', 'BitXor', 'UnaryOp', 'Invert',
    'Not', 'NotIn', 'In', 'Is', 'IsNot', 'List', 'Index', 'Subscript',
    'Name',
]


BUILTIN_AND_MATH_FUNCTIONS = 'abs|all|any|bin|chr|cmp|complex|divmod|float|hex|int|len|long|max|min|oct|ord|pow|range|reversed|round|sorted|str|sum|type|unichr|unicode|log|exp|sqrt|ceil|floor'.split('|')
STRING_AND_LIST_METHODS = [ name for name in dir('') + dir([]) if not name.startswith('_') ]
VALID_FUNCTIONS = BUILTIN_AND_MATH_FUNCTIONS + STRING_AND_LIST_METHODS
# Name blacklist isn't strictly needed - but provides extra peace of mind.
NAME_BLACKLIST = ["exec", "eval", "globals", "locals", "__import__", "__builtins__"]


def __check_name( ast_node ):
    name = ast_node.id
    return name not in NAME_BLACKLIST


def check_simple_name( text ):
    """

    >>> check_simple_name("col_name")
    True
    >>> check_simple_name("c1=='chr1' and c3-c2>=2000 and c6=='+'")
    False
    >>> check_simple_name("eval('1+1')")
    False
    >>> check_simple_name("import sys")
    False
    >>> check_simple_name("[].__str__")
    False
    >>> check_simple_name("__builtins__")
    False
    >>> check_simple_name("'x' in globals")
    False
    >>> check_simple_name("'x' in [1,2,3]")
    False
    >>> check_simple_name("c3=='chr1' and c5>5")
    False
    >>> check_simple_name("c3=='chr1' and d5>5")
    False
    >>> check_simple_name("c3=='chr1' and c5>5 or exec")
    False
    >>> check_simple_name("type(c1) != type(1)")
    False
    >>> check_simple_name("c1.split(',')[1] == '1'")
    False
    >>> check_simple_name("exec 1")
    False
    >>> check_simple_name("str(c2) in [\\\"a\\\",\\\"b\\\"]")
    False
    >>> check_simple_name("__import__('os').system('touch /tmp/OOPS')")
    False
    """
    try:
        module = parse( text )
    except SyntaxError:
        return False

    if not isinstance(module, Module):
        return False
    statements = module.body
    if not len( statements ) == 1:
        return False
    expression = statements[0]
    if expression.__class__.__name__ != 'Expr':
        return False

    for ast_node in walk( expression ):
        ast_node_class = ast_node.__class__.__name__
        if ast_node_class not in ["Expr", "Name", "Load"]:
            return False

        if ast_node_class == "Name" and not __check_name(ast_node):
            return False

    return True


def check_expression( text ):
    """

    >>> check_expression("c1=='chr1' and c3-c2>=2000 and c6=='+'")
    True
    >>> check_expression("eval('1+1')")
    False
    >>> check_expression("import sys")
    False
    >>> check_expression("[].__str__")
    False
    >>> check_expression("__builtins__")
    False
    >>> check_expression("'x' in globals")
    False
    >>> check_expression("'x' in [1,2,3]")
    True
    >>> check_expression("c3=='chr1' and c5>5")
    True
    >>> check_expression("c3=='chr1' and d5>5")
    True
    >>> check_expression("c3=='chr1' and c5>5 or exec")
    False
    >>> check_expression("type(c1) != type(1)")
    False
    >>> check_expression("c1.split(',')[1] == '1'")
    False
    >>> check_expression("exec 1")
    False
    >>> check_expression("str(c2) in [\\\"a\\\",\\\"b\\\"]")
    False
    >>> check_expression("__import__('os').system('touch /tmp/OOPS')")
    False
    """
    try:
        module = parse( text )
    except SyntaxError:
        return False

    if not isinstance(module, Module):
        return False
    statements = module.body
    if not len( statements ) == 1:
        return False
    expression = statements[0]
    if expression.__class__.__name__ != 'Expr':
        return False

    for ast_node in walk( expression ):
        ast_node_class = ast_node.__class__.__name__

        # Toss out everything that is not a "simple" expression,
        # imports, error handling, etc...
        if ast_node_class not in AST_NODE_TYPE_WHITELIST:
            return False

        if ast_node_class == "Name" and not __check_name(ast_node):
            return False

    return True

#
# Helper functions.
#
def get_operands( filter_condition ):
    # Note that the order of all_operators is important
    items_to_strip = ['+', '-', '**', '*', '//', '/', '%', '<<', '>>', '&', '|', '^', '~', '<=', '<', '>=', '>', '==', '!=', '<>', ' and ', ' or ', ' not ', ' is ', ' is not ', ' in ', ' not in ']
    for item in items_to_strip:
        if filter_condition.find( item ) >= 0:
            filter_condition = filter_condition.replace( item, ' ' )
    operands = set( filter_condition.split( ' ' ) )
    return operands


def stop_err( msg ):
    sys.stderr.write( msg )
    sys.exit()


def check_for_executable( text, description='' ):
    # Attempt to determine if the condition includes executable stuff and, if so, exit.
    secured = dir()
    operands = get_operands( text )
    for operand in operands:
        try:
            int( operand )
        except:
            if operand in secured:
                stop_err( "Illegal value '%s' in %s '%s'" % ( operand, description, text ) )

#
# Process inputs.
#

in_fname = sys.argv[1]
out_fname = sys.argv[2]
cond_text = sys.argv[3]
attribute_types = loads( sys.argv[4] )

# Convert types from str to type objects.
for name, a_type in attribute_types.items():
    check_for_executable(a_type)
    if not check_simple_name( a_type ):
        stop_err("Problem with attribute type [%s]" % a_type)
    attribute_types[ name ] = eval( a_type )

# Unescape if input has been escaped
mapped_str = {
    '__lt__': '<',
    '__le__': '<=',
    '__eq__': '==',
    '__ne__': '!=',
    '__gt__': '>',
    '__ge__': '>=',
    '__sq__': '\'',
    '__dq__': '"',
}
for key, value in mapped_str.items():
    cond_text = cond_text.replace( key, value )

# Attempt to determine if the condition includes executable stuff and, if so, exit.
check_for_executable( cond_text, 'condition')

if not check_expression(cond_text):
    stop_err( "Illegal/invalid in condition '%s'" % ( cond_text ) )

# Prepare the column variable names and wrappers for column data types. Only
# prepare columns up to largest column in condition.
attrs, type_casts = [], []
for name, attr_type in attribute_types.items():
    attrs.append( name )
    type_cast = "get_value('%(name)s', attribute_types['%(name)s'], attribute_values)" % ( {'name': name} )
    type_casts.append( type_cast )

attr_str = ', '.join( attrs )    # 'c1, c2, c3, c4'
type_cast_str = ', '.join( type_casts )  # 'str(c1), int(c2), int(c3), str(c4)'
wrap = "%s = %s" % ( attr_str, type_cast_str )

# Stats
skipped_lines = 0
first_invalid_line = 0
invalid_line = None
lines_kept = 0
total_lines = 0
out = open( out_fname, 'wt' )


# Helper function to safely get and type cast a value in a dict.
def get_value(name, a_type, values_dict):
    if name in values_dict:
        return (a_type)(values_dict[ name ])
    else:
        return None

# Read and filter input file, skipping invalid lines
code = '''
for i, line in enumerate( file( in_fname ) ):
    total_lines += 1
    line = line.rstrip( '\\r\\n' )
    if not line or line.startswith( '#' ):
        skipped_lines += 1
        if not invalid_line:
            first_invalid_line = i + 1
            invalid_line = line
        continue
    try:
        # Place attribute values into variables with attribute
        # name; type casting is done as well.
        elems = line.split( '\t' )
        attribute_values = {}
        for name_value_pair in elems[8].split(";"):
            pair = name_value_pair.strip().split(" ")
            if pair == '':
                continue
            name = pair[0].strip()
            if name == '':
                continue
            # Need to strip double quote from value and typecast.
            attribute_values[name] = pair[1].strip(" \\"")
        %s
        if %s:
            lines_kept += 1
            print >> out, line
    except Exception, e:
        print e
        skipped_lines += 1
        if not invalid_line:
            first_invalid_line = i + 1
            invalid_line = line
''' % ( wrap, cond_text )

valid_filter = True
try:
    exec code
except Exception, e:
    out.close()
    if str( e ).startswith( 'invalid syntax' ):
        valid_filter = False
        stop_err( 'Filter condition "%s" likely invalid. See tool tips, syntax and examples.' % cond_text )
    else:
        stop_err( str( e ) )

if valid_filter:
    out.close()
    valid_lines = total_lines - skipped_lines
    print 'Filtering with %s, ' % ( cond_text )
    if valid_lines > 0:
        print 'kept %4.2f%% of %d lines.' % ( 100.0 * lines_kept / valid_lines, total_lines )
    else:
        print 'Possible invalid filter condition "%s" or non-existent column referenced. See tool tips, syntax and examples.' % cond_text
    if skipped_lines > 0:
        print 'Skipped %d invalid lines starting at line #%d: "%s"' % ( skipped_lines, first_invalid_line, invalid_line )<|MERGE_RESOLUTION|>--- conflicted
+++ resolved
@@ -4,18 +4,8 @@
 # TODO: much of this code is copied from the Filter1 tool (filtering.py in tools/stats/). The commonalities should be
 # abstracted and leveraged in each filtering tool.
 from __future__ import division
-<<<<<<< HEAD
-=======
+
 import sys
-
-from galaxy import eggs
-from galaxy.util.json import dumps, loads
->>>>>>> 95daf69b
-
-import sys
-from json import loads
-
-
 from json import loads
 from ast import Module, parse, walk
 
