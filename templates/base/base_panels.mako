--- conflicted
+++ resolved
@@ -91,19 +91,6 @@
                 "libs/backbone/backbone": { exports: "Backbone" }
             }
         });
-<<<<<<< HEAD
-=======
-        
-        ## load galaxy js-modules
-        require(['galaxy.master', 'galaxy.frame', 'galaxy.modal', 'galaxy.upload', 'galaxy.library'], function(master, frame, modal, upload, library)
-        {
-            Galaxy.master = new master.GalaxyMaster();
-            Galaxy.frame_manager = new frame.GalaxyFrameManager();
-            Galaxy.modal = new modal.GalaxyModal();
-            Galaxy.upload = new upload.GalaxyUpload();
-            ##Galaxy.library = new library.GalaxyLibrary();
-        });
->>>>>>> 71abc96e
     </script>
 </%def>
 
